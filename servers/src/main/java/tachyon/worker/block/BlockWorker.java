--- conflicted
+++ resolved
@@ -40,10 +40,7 @@
 import tachyon.thrift.BlockWorkerClientService;
 import tachyon.thrift.KeyValueWorkerClientService;
 import tachyon.thrift.NetAddress;
-<<<<<<< HEAD
-=======
 import tachyon.thrift.BlockWorkerClientService;
->>>>>>> 2ec5f44a
 import tachyon.util.CommonUtils;
 import tachyon.util.ThreadFactoryUtils;
 import tachyon.util.network.NetworkAddressUtils;
@@ -61,11 +58,7 @@
 /**
  * The class is responsible for managing all top level components of the Block Worker, including:
  *
-<<<<<<< HEAD
- * Servers: BlockWorkerClientServiceHandler (RPC Server), BlockDataServer (Data Server)
-=======
  * Servers: {@link BlockWorkerClientServiceHandler} (RPC Server), BlockDataServer (Data Server)
->>>>>>> 2ec5f44a
  *
  * Periodic Threads: {@link BlockMasterSync} (Worker to Master continuous communication)
  *
@@ -80,15 +73,10 @@
   private final PinListSync mPinListSync;
   /** Runnable responsible for clean up potential zombie sessions. */
   private final SessionCleaner mSessionCleanerThread;
-<<<<<<< HEAD
   /** Logic for handling block RPC requests. */
   private final BlockWorkerClientServiceHandler mBlockServiceHandler;
   /** Logic for handling key-value RPC requests. */
   private final KeyValueWorkerClientServiceHandler mKeyValueServiceHandler;
-=======
-  /** Logic for handling RPC requests. */
-  private final BlockWorkerClientServiceHandler mServiceHandler;
->>>>>>> 2ec5f44a
   /** Logic for managing block store and under file system store. */
   private final BlockDataManager mBlockDataManager;
   /** Server for data requests and responses. */
@@ -129,11 +117,7 @@
    * @return the worker service handler (test only)
    */
   public BlockWorkerClientServiceHandler getWorkerServiceHandler() {
-<<<<<<< HEAD
     return mBlockServiceHandler;
-=======
-    return mServiceHandler;
->>>>>>> 2ec5f44a
   }
 
   /**
@@ -217,14 +201,10 @@
     mTachyonConf.set(Constants.WORKER_DATA_PORT, Integer.toString(mDataServer.getPort()));
 
     // Setup RPC Server
-<<<<<<< HEAD
     // TODO(binfan): move RPC setup from BlockWorker to TachyonWorker, following the same
     // pattern as in TachyonMaster
     mBlockServiceHandler = new BlockWorkerClientServiceHandler(mBlockDataManager);
     mKeyValueServiceHandler = new KeyValueWorkerClientServiceHandler(mBlockDataManager);
-=======
-    mServiceHandler = new BlockWorkerClientServiceHandler(mBlockDataManager);
->>>>>>> 2ec5f44a
     mThriftServerSocket = createThriftServerSocket();
     mPort = NetworkAddressUtils.getThriftPort(mThriftServerSocket);
     // Reset worker RPC port
@@ -341,7 +321,6 @@
   private TThreadPoolServer createThriftServer() {
     int minWorkerThreads = mTachyonConf.getInt(Constants.WORKER_WORKER_BLOCK_THREADS_MIN);
     int maxWorkerThreads = mTachyonConf.getInt(Constants.WORKER_WORKER_BLOCK_THREADS_MAX);
-<<<<<<< HEAD
     // set up multiplexed thrift processors
     // TODO(binfan): move this logic outside BlockWorker but to TachyonWorker
     TMultiplexedProcessor processor = new TMultiplexedProcessor();
@@ -354,10 +333,6 @@
             mKeyValueServiceHandler));
 
     // Return a TTransportFactory based on the authentication type
-=======
-    BlockWorkerClientService.Processor<BlockWorkerClientServiceHandler> processor =
-        new BlockWorkerClientService.Processor<BlockWorkerClientServiceHandler>(mServiceHandler);
->>>>>>> 2ec5f44a
     TTransportFactory tTransportFactory;
     try {
       tTransportFactory = AuthenticationUtils.getServerTransportFactory(mTachyonConf);
