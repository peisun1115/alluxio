--- conflicted
+++ resolved
@@ -9,11 +9,7 @@
 import "raw_table.proto";
 
 // Wraps around all types of Tachyon journal messages.
-<<<<<<< HEAD
-// next available id: 22
-=======
-// next available id: 24
->>>>>>> e4b0f059
+// next available id: 23
 message JournalEntry {
   optional int64 sequence_number = 1;
   oneof entry {
@@ -31,22 +27,12 @@
     LineageEntry lineage = 13;
     LineageIdGeneratorEntry lineage_id_generator = 14;
     PersistDirectoryEntry persist_directory = 15;
-<<<<<<< HEAD
     AsyncPersistRequestEntry async_persist_request = 16;
     RawTableEntry raw_table = 17;
     ReinitializeFileEntry reinitialize_file = 18;
     RenameEntry rename = 19;
+    SetAclEntry set_acl = 22;
     SetStateEntry set_state = 20;
     UpdateMetadataEntry update_metadata = 21;
-=======
-    PersistFileEntry persist_file = 16;
-    PersistFilesRequestEntry persist_files_request = 17;
-    RawTableEntry raw_table = 18;
-    ReinitializeFileEntry reinitialize_file = 19;
-    RenameEntry rename = 20;
-    SetAclEntry set_acl = 23;
-    SetStateEntry set_state = 21;
-    UpdateMetadataEntry update_metadata = 22;
->>>>>>> e4b0f059
   }
 }