alluxio.user.block.master.client.threads:
  The number of threads used by a block master client pool to talk to the block master.
alluxio.user.block.worker.client.threads:
  The number of threads used by a block worker client pool for heartbeating to a worker. Increase
  this value if worker failures affect client connections to healthy workers.
alluxio.user.block.worker.client.pool.size.max:
  The maximum number of block worker clients cached in the block worker client pool.
alluxio.user.block.worker.client.pool.gc.threshold.ms:
  A block worker client is closed if it has been idle for more than this threshold.
alluxio.user.block.remote.read.buffer.size.bytes:
  The size of the file buffer to read data from remote Alluxio worker.
alluxio.user.block.remote.reader.class:
  Selects networking stack to run the client with. Currently only
  `alluxio.client.netty.NettyRemoteBlockReader` (read remote data using netty) is valid.
  This is deprecated and will be removed in 2.0.0.
alluxio.user.block.remote.writer.class:
  Selects networking stack to run the client with for block writes.
  This is deprecated and will be removed in 2.0.0.
alluxio.user.block.size.bytes.default:
  Default block size for Alluxio files.
alluxio.user.failed.space.request.limits:
  The number of times to request space from the file system before aborting.
alluxio.user.file.buffer.bytes:
  The size of the file buffer to use for file system reads/writes.
alluxio.user.file.master.client.threads:
  The number of threads used by a file master client to talk to the file master.
<<<<<<< HEAD
alluxio.user.file.waitcompleted.poll.ms:
  The time interval to poll a file for its completion status when using waitCompleted.
alluxio.user.file.worker.client.threads:
  How many threads to use for file worker clients to read from workers.
alluxio.user.file.write.location.policy.class:
  The default location policy for choosing workers for writing a file's blocks
alluxio.user.file.write.avoid.eviction.policy.reserved.size.bytes:
  The portion of space reserved in worker when user use the LocalFirstAvoidEvictionPolicy class
  as file write location policy, default 0 MB.
=======
>>>>>>> 98fa2588
alluxio.user.file.readtype.default:
  Default read type when creating Alluxio files.
  Valid options are `CACHE_PROMOTE` (move data to highest tier if already in Alluxio storage,
  write data into highest tier of local Alluxio if data needs to be read from under storage),
  `CACHE` (write data into highest tier of local Alluxio if data needs to be read from under
  storage), `NO_CACHE` (no data interaction with Alluxio, if the read is from Alluxio data
  migration or eviction will not occur).
alluxio.user.file.waitcompleted.poll.ms:
  The time interval to poll a file for its completion status when using waitCompleted.
alluxio.user.file.worker.client.threads:
  How many threads to use for file worker clients to read from workers.
alluxio.user.file.write.location.policy.class:
  The default location policy for choosing workers for writing a file's blocks.
alluxio.user.file.write.tier.default:
  The default tier for choosing a where to write a block. Valid option is any integer. Non-negative
  values identify tiers starting from top going down (0 identifies the first tier, 1 identifies the
  second tier, and so on). If the provided value is greater than the number of tiers, it identifies
  the last tier. Negative values identify tiers starting from the bottom going up (-1 identifies the
  last tier, -2 identifies the second to last tier, and so on). If the absolute value of the
  provided value is greater than the number of tiers, it identifies the first tier.
alluxio.user.file.writetype.default:
  Default write type when creating Alluxio files.
  Valid options are `MUST_CACHE` (write will only go to Alluxio and must be stored in Alluxio),
  `CACHE_THROUGH` (try to cache, write to UnderFS synchronously), `THROUGH` (no cache, write to
  UnderFS synchronously).
alluxio.user.file.cache.partially.read.block:
  When read type is CACHE_PROMOTE or CACHE and this property is set to true, the entire block will be cached by Alluxio
  space even if the client only reads a part of this block.
alluxio.user.file.seek.buffer.size.bytes:
  The file seek buffer size. This is only used when alluxio.user.file.cache.partially.read.block is enabled.
alluxio.user.heartbeat.interval.ms:
  The interval (in milliseconds) between Alluxio worker's heartbeats
alluxio.user.lineage.enabled:
  Flag to enable lineage feature.
alluxio.user.lineage.master.client.threads:
  The number of threads used by a lineage master client to talk to the lineage master.
alluxio.user.network.netty.timeout.ms:
  The maximum number of milliseconds for a netty client (for block reads and block writes) to
  wait for a response from the data server.
alluxio.user.network.netty.worker.threads:
  How many threads to use for remote block worker client to read from remote block workers.
alluxio.user.network.netty.channel.pool.size.max:
  The maximum number of netty channels cached in the netty channel pool.
alluxio.user.network.netty.channel.pool.gc.threshold.ms:
  A netty channel is closed if it has been idle for more than this threshold.
alluxio.user.network.netty.channel.pool.disabled:
  Disable netty channel pool. This should be turned on if the client version is >= 1.3.0 but server version is <= 1.2.x.
alluxio.user.ufs.delegation.enabled:
  Flag for delegating ufs data operations to the worker, enabled by default. When enabled, the
  client does not require any under storage libraries. Set this to false to use the client to
  directly communicate with the ufs, which requires the client to have the necessary under storage
  system libraries.
alluxio.user.ufs.delegation.read.buffer.size.bytes:
  Size of the read buffer when reading from the ufs through the Alluxio worker. Each read request
  will fetch at least this many bytes. This property has no effect if the delegation flag is turned
  off.
alluxio.user.ufs.delegation.write.buffer.size.bytes:
  Size of the write buffer when writing to the ufs through the Alluxio worker. Each write request
  will write at least this many bytes, unless the write is at the end of the file. This property
  has no effect if the delegation flag is turned off.
alluxio.user.ufs.file.reader.class:
  Selects networking stack to run the client with for reading from under file system through a
  worker's data server. Currently only `alluxio.client.netty.NettyUnderFileSystemFileReader`
  (remote read using netty) is valid.
alluxio.user.ufs.file.writer.class:
  Selects networking stack to run the client with for writing to under file system through a
  worker's data server. Currently only `alluxio.client.netty.NettyUnderFileSystemFileWriter`
  (remote write using netty) is valid.
alluxio.user.packet.streaming.enabled:
  If set to true, the packet streaming data transfer protocol is used. Packet streaming is an experimental feature. It
  provides a more efficient data transfer mechanism.<|MERGE_RESOLUTION|>--- conflicted
+++ resolved
@@ -24,18 +24,6 @@
   The size of the file buffer to use for file system reads/writes.
 alluxio.user.file.master.client.threads:
   The number of threads used by a file master client to talk to the file master.
-<<<<<<< HEAD
-alluxio.user.file.waitcompleted.poll.ms:
-  The time interval to poll a file for its completion status when using waitCompleted.
-alluxio.user.file.worker.client.threads:
-  How many threads to use for file worker clients to read from workers.
-alluxio.user.file.write.location.policy.class:
-  The default location policy for choosing workers for writing a file's blocks
-alluxio.user.file.write.avoid.eviction.policy.reserved.size.bytes:
-  The portion of space reserved in worker when user use the LocalFirstAvoidEvictionPolicy class
-  as file write location policy, default 0 MB.
-=======
->>>>>>> 98fa2588
 alluxio.user.file.readtype.default:
   Default read type when creating Alluxio files.
   Valid options are `CACHE_PROMOTE` (move data to highest tier if already in Alluxio storage,
@@ -48,7 +36,10 @@
 alluxio.user.file.worker.client.threads:
   How many threads to use for file worker clients to read from workers.
 alluxio.user.file.write.location.policy.class:
-  The default location policy for choosing workers for writing a file's blocks.
+  The default location policy for choosing workers for writing a file's blocks
+alluxio.user.file.write.avoid.eviction.policy.reserved.size.bytes:
+  The portion of space reserved in worker when user use the LocalFirstAvoidEvictionPolicy class
+  as file write location policy, default 0 MB.
 alluxio.user.file.write.tier.default:
   The default tier for choosing a where to write a block. Valid option is any integer. Non-negative
   values identify tiers starting from top going down (0 identifies the first tier, 1 identifies the
