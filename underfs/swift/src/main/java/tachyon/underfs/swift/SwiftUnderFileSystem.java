/*
 * Licensed to the University of California, Berkeley under one or more contributor license
 * agreements. See the NOTICE file distributed with this work for additional information regarding
 * copyright ownership. The ASF licenses this file to You under the Apache License, Version 2.0 (the
 * "License"); you may not use this file except in compliance with the License. You may obtain a
 * copy of the License at
 *
 * http://www.apache.org/licenses/LICENSE-2.0
 *
 * Unless required by applicable law or agreed to in writing, software distributed under the License
 * is distributed on an "AS IS" BASIS, WITHOUT WARRANTIES OR CONDITIONS OF ANY KIND, either express
 * or implied. See the License for the specific language governing permissions and limitations under
 * the License.
 */

package tachyon.underfs.swift;

import java.io.IOException;
import java.io.InputStream;
import java.io.OutputStream;
import java.util.Collection;
import java.util.HashSet;
import java.util.Iterator;
import java.util.List;
import java.util.Set;

import org.javaswift.joss.client.factory.AccountConfig;
import org.javaswift.joss.client.factory.AccountFactory;
import org.javaswift.joss.client.factory.AuthenticationMethod;
import org.javaswift.joss.model.Access;
import org.javaswift.joss.model.Account;
import org.javaswift.joss.model.Container;
import org.javaswift.joss.model.Directory;
import org.javaswift.joss.model.DirectoryOrObject;
import org.javaswift.joss.model.StoredObject;

import org.slf4j.Logger;
import org.slf4j.LoggerFactory;
import org.codehaus.jackson.map.ObjectMapper;
import org.codehaus.jackson.map.SerializationConfig;

import tachyon.Constants;
import tachyon.conf.TachyonConf;
import tachyon.underfs.UnderFileSystem;
import tachyon.underfs.swift.http.SwiftDirectClient;

/**
<<<<<<< HEAD
 * Under file system implementation for OpenStack Swift based on
 * the JOSS library.
=======
 * Swift {@link UnderFileSystem} implementation
>>>>>>> bd0297e0
 */
public class SwiftUnderFileSystem extends UnderFileSystem {
  private static final Logger LOG = LoggerFactory.getLogger(Constants.LOGGER_TYPE);

  /** Suffix for an empty file to flag it as a directory */
  private static final String FOLDER_SUFFIX = "_$folder$";
  /** Value used to indicate nested structure in Swift */
  private static final String PATH_SEPARATOR = "/";

  /** Swift account */
  private final Account mAccount;
  /** Container name of user's configured Tachyon container */
  private final String mContainerName;
  /** Prefix of the container, for example swift://my-container-name/ */
  private final String mContainerPrefix;
  /** JOSS access object */
  private final Access mAccess;

  public SwiftUnderFileSystem(String containerName,
      TachyonConf tachyonConf) throws Exception {
    super(tachyonConf);
    LOG.debug("Constructor init: {}", containerName);
    AccountConfig config = new AccountConfig();
    config.setUsername(tachyonConf.get(Constants.SWIFT_USER_KEY));
    config.setTenantName(tachyonConf.get(Constants.SWIFT_TENANT_KEY));
    config.setPassword(tachyonConf.get(Constants.SWIFT_API_KEY));
    config.setAuthUrl(tachyonConf.get(Constants.SWIFT_AUTH_URL_KEY));
    String authMethod = tachyonConf.get(Constants.SWIFT_AUTH_METHOD_KEY);
    if (authMethod != null && authMethod.equals("keystone")) {
      config.setAuthenticationMethod(AuthenticationMethod.KEYSTONE);
    } else {
      config.setAuthenticationMethod(AuthenticationMethod.TEMPAUTH);
    }

    ObjectMapper mapper = new ObjectMapper();
    mapper.configure(SerializationConfig.Feature.WRAP_ROOT_VALUE, true);
    mContainerName = containerName;
    mAccount = new AccountFactory(config).createAccount();
    mAccess = mAccount.authenticate();
    LOG.debug("Check if container: {} exists ", containerName);
    Container containerObj = mAccount.getContainer(containerName);
    if (!containerObj.exists()) {
      containerObj.create();
    }
    mContainerPrefix = Constants.HEADER_SWIFT + mContainerName + PATH_SEPARATOR;
  }

  @Override
  public void close() throws IOException {
    LOG.debug("close");
  }

  @Override
  public void connectFromMaster(TachyonConf conf, String hostname) {
    LOG.debug("connect from master");
  }

  @Override
  public void connectFromWorker(TachyonConf conf, String hostname) {
    LOG.debug("connect from worker");
  }

  @Override
  public OutputStream create(String path) throws IOException {
    LOG.debug("Create method: " + path);
    String newPath = path.substring(Constants.HEADER_SWIFT.length());
    SwiftOutputStream out = SwiftDirectClient.PUT(mAccess, newPath);
    return out;
  }

  @Override
  public OutputStream create(String path,
      int blockSizeByte) throws IOException {
    LOG.warn("Create with block size is not supported"
        + "with SwiftDirectUnderFileSystem. Block size will be " + "ignored.");
    return create(path);
  }

  @Override
  public OutputStream create(String path, short replication, int blockSizeByte) throws IOException {
    LOG.warn("Create with block size and replication is not"
        + "supported with SwiftDirectUnderFileSystem."
        + " Block size and replication will be ignored.");
    return create(path);
  }

  /* @inheritDoc
   * @see tachyon.underfs.UnderFileSystem#delete(java.lang.String, boolean)
   *
   * recursive parameter is not being used for delete.
   * The reason is that each path is treated as a single object, which
   * was created with 'create' method.
   *
   * Method return 'true' always.
   */
  @Override
  public boolean delete(String path, boolean recursive) throws IOException {
    LOG.debug("Delete method: " + path + ",recursive: " + recursive);
    String strippedPath = stripPrefixIfPresent(path);
    LOG.debug("Going to retrieve container: " + mContainerName);
    Container c = mAccount.getContainer(mContainerName);
    LOG.debug("Going to retrieve an object: " + strippedPath);
    StoredObject so = c.getObject(strippedPath);
    LOG.debug("Checking if object exists in Swift. If so, delete it");
    if (so.exists()) {
      LOG.debug("Object exists: " + so.getBareName());
      so.delete();
    }
    return true;
  }

  @Override
  public boolean exists(String path) throws IOException {
    LOG.debug("Exists: {}", path);
    String newPath = stripPrefixIfPresent(path);
    return getObjectDetails(newPath) ;
  }

  /**
   * Gets the StorageObject representing the metadata of a key. If the key does not exist as a
   * file or folder, null is returned
   * @param key the key to get the object details of
   * @return boolean indicating if the object exists
   */
  private boolean getObjectDetails(String path) {
    LOG.debug("Get object details: {}", path);
    boolean res =  mAccount.getContainer(mContainerName).getObject(path).exists();
    LOG.debug("Result: {}", res);
    return res;
  }

  /**
   * There is no concept of a block in Swift, however the maximum allowed size of
   * one object is currently 4 GB.
   *
   * @param path to the file name
   * @return 4 GB in bytes
   * @throws IOException this implementation will not throw this exception, but subclasses may
   */
  @Override
  public long getBlockSizeByte(String path) throws IOException {
    return Constants.GB * 4;
  }

  @Override
  public Object getConf() {
    LOG.warn("getConf is not supported when using SwiftDirectUnderFileSystem, returning null.");
    return null;
  }

  @Override
  public List<String> getFileLocations(String path) throws IOException {
    LOG.warn("getFileLocations is not supported when using "
        + "SwiftDirectUnderFileSystem, returning null.");
    return null;
  }

  @Override
  public List<String> getFileLocations(String path, long offset) throws IOException {
    LOG.warn("getFileLocations is not supported when using "
        + "SwiftDirectUnderFileSystem, returning null.");
    return null;
  }

  @Override
  public long getFileSize(String path) throws IOException {
    LOG.debug("Get object size: {}", path);
    StoredObject so = mAccount.getContainer(mContainerName).getObject(stripPrefixIfPresent(path));
    return so.getContentLength();
  }

  @Override
  public long getModificationTimeMs(String path) throws IOException {
    LOG.debug("Get last modification time: {}", path);
    StoredObject so = mAccount.getContainer(mContainerName).getObject(stripPrefixIfPresent(path));
    return so.getLastModifiedAsDate().getTime();
  }

  @Override
  public long getSpace(String path, SpaceType type) throws IOException {
    return -1;
  }

  @Override
  public boolean isFile(String path) throws IOException {
    LOG.debug("is file: {}", path);
    return exists(path);
  }

  @Override
  public String[] list(String path) throws IOException {
    LOG.debug("listing: {}", path);
    path = path.endsWith(PATH_SEPARATOR) ? path : path + PATH_SEPARATOR;
    LOG.debug("listing: {}", path);
    return listInternal(path, false);
  }

  @Override
  public boolean mkdirs(String path, boolean createParent) throws IOException {
    LOG.debug("mkdirs (skipped): {}, create parent: {}", path, createParent);
    return true;
  }

  @Override
  public InputStream open(String path) throws IOException {
    LOG.debug("open method: {}", path);
    path = stripPrefixIfPresent(path);
    LOG.debug("Going to get container");
    Container container = mAccount.getContainer(mContainerName);
    LOG.debug("Going to get object {} for container {}", path, mContainerName);
    StoredObject so = container.getObject(path);
    LOG.debug("Got an object. Going to download");
    InputStream  is = so.downloadObjectAsInputStream();
    LOG.debug("Got input stream for: {}", path);
    return is;
  }

  @Override
  public boolean rename(String src, String dst) throws IOException {
    LOG.debug("rename: {}, dest: {}", src, dst);
    if (!exists(src)) {
      LOG.error("Unable to rename {} to {}. Source does not exists", src, dst);
      return false;
    }
    copy(src, dst);
    return delete(src, true);
  }

  @Override
  public void setConf(Object conf) {
  }

  @Override
  public void setPermission(String path, String posixPerm) throws IOException {
  }

  /**
   * Copies an object to another key.
   *
   * @param src the source key to copy
   * @param dst the destination key to copy to
   * @return true if the operation was successful, false otherwise
   */
  private boolean copy(String src, String dst) {
    LOG.debug("copy from {} to {}", src, dst);
    try {
      Container container = mAccount.getContainer(mContainerName);
      container.getObject(stripPrefixIfPresent(src)).copyObject(container,
          container.getObject(stripPrefixIfPresent(dst)));
      return true;
    } catch (Exception e) {
      LOG.error(e.getMessage());
      return false;
    }
  }

  /**
   * Lists the files in the given path, the paths will be their logical names
   * and not contain the folder suffix
   *
   * @param path the key to list
   * @param recursive if true will list children directories as well
   * @return an array of the file and folder names in this directory
   * @throws IOException if path is not accessible, e.g.network issues
   */
  private String[] listInternal(String path, boolean recursive) throws IOException {
    try {
      path = stripPrefixIfPresent(path);
      path = path.endsWith(PATH_SEPARATOR) ? path : path + PATH_SEPARATOR;
      path = path.equals(PATH_SEPARATOR) ? "" : path;
      Directory directory = new Directory(path, '/');
      LOG.debug("Path to list is: {}", path);
      Container c = mAccount.getContainer(mContainerName);
      Collection<DirectoryOrObject> res = c.listDirectory(directory);
      Set<String> children = new HashSet<String>();
      Iterator<DirectoryOrObject> iter = res.iterator();
      LOG.debug("Going to list with directory structure");
      while (iter.hasNext()) {
        LOG.trace("Inside loop of results");
        DirectoryOrObject dirobj = (DirectoryOrObject) iter.next();
        LOG.trace(dirobj.getName() + ", " + dirobj.getBareName());
        LOG.trace("Going to strip suffix is present");
        String child = stripFolderSuffixIfPresent(dirobj.getName());
        LOG.trace("Object: {}, child: {}", dirobj.getName(), child);
        String noPrefix = stripPrefixIfPresent(child, path);
        LOG.trace("Without prefix: {}", noPrefix);
        children.add(noPrefix);
      }
      LOG.debug("Children's size is: {}", children.size());
      return children.toArray(new String[children.size()]);
    } catch (Exception se) {
      LOG.error("Failed to list path {}", path);
      return null;
    }
  }

  /**
   * Strips the folder suffix if it exists. This is a string manipulation utility
   * and does not guarantee the existence of the folder. This method will leave
   * keys without a suffix unaltered.
   *
   * @param key the key to strip the suffix from
   * @return the key with the suffix removed, or the key unaltered if the suffix
   *         is not present
   */
  private String stripFolderSuffixIfPresent(String key) {
    if (key.endsWith(FOLDER_SUFFIX)) {
      return key.substring(0, key.length() - FOLDER_SUFFIX.length());
    }
    return key;
  }

  /**
   * Strips the Swift container prefix from the key if it is present. For example, for
   * input key swift://my-container-name/my-path/file, the output would be
   * my-path/file. This method will leave keys without a prefix unaltered, ie.
   * my-path/file returns my-path/file.
   *
   * @param key the key to strip
   * @return the key without the Swift container prefix
   */
  private String stripPrefixIfPresent(String path) {
    return stripPrefixIfPresent(path, mContainerPrefix);
  }

  /**
   * Strips the Swift container prefix from the key if it is present. For example, for
   * input key swift://my-container-name/my-path/file, the output would be
   * my-path/file. This method will leave keys without a prefix unaltered, ie.
   * my-path/file returns my-path/file.
   *
   * @param key the key to strip
   * @return the key without the Swift container prefix
   */
  private String stripPrefixIfPresent(String path, String prefix) {
    LOG.debug("{}, prefix: {}" , path, prefix);
    if (path.startsWith(prefix)) {
      String res =  path.substring(prefix.length());
      LOG.debug("Resolved as: {}", res);
      return res;
    }
    LOG.warn("Attempted to strip key {} with invalid prefix {}", prefix, path);
    return path;
  }

  @Override
  public UnderFSType getUnderFSType() {
    return UnderFSType.SWIFT;
  }
}<|MERGE_RESOLUTION|>--- conflicted
+++ resolved
@@ -45,12 +45,9 @@
 import tachyon.underfs.swift.http.SwiftDirectClient;
 
 /**
-<<<<<<< HEAD
  * Under file system implementation for OpenStack Swift based on
  * the JOSS library.
-=======
  * Swift {@link UnderFileSystem} implementation
->>>>>>> bd0297e0
  */
 public class SwiftUnderFileSystem extends UnderFileSystem {
   private static final Logger LOG = LoggerFactory.getLogger(Constants.LOGGER_TYPE);
