/*
 * Licensed to the University of California, Berkeley under one or more contributor license
 * agreements. See the NOTICE file distributed with this work for additional information regarding
 * copyright ownership. The ASF licenses this file to You under the Apache License, Version 2.0 (the
 * "License"); you may not use this file except in compliance with the License. You may obtain a
 * copy of the License at
 *
 * http://www.apache.org/licenses/LICENSE-2.0
 *
 * Unless required by applicable law or agreed to in writing, software distributed under the License
 * is distributed on an "AS IS" BASIS, WITHOUT WARRANTIES OR CONDITIONS OF ANY KIND, either express
 * or implied. See the License for the specific language governing permissions and limitations under
 * the License.
 */

package tachyon;

/**
 * System wide constants
 */
public final class Constants {
  public static final int KB = 1024;
  public static final int MB = KB * 1024;
  public static final int GB = MB * 1024;
  public static final long TB = GB * 1024L;
  public static final long PB = TB * 1024L;

  public static final String ANSI_RESET = "\u001B[0m";
  public static final String ANSI_BLACK = "\u001B[30m";
  public static final String ANSI_RED = "\u001B[31m";
  public static final String ANSI_GREEN = "\u001B[32m";
  public static final String ANSI_YELLOW = "\u001B[33m";
  public static final String ANSI_BLUE = "\u001B[34m";
  public static final String ANSI_PURPLE = "\u001B[35m";
  public static final String ANSI_CYAN = "\u001B[36m";
  public static final String ANSI_WHITE = "\u001B[37m";

  public static final String MESOS_RESOURCE_CPUS = "cpus";
  public static final String MESOS_RESOURCE_MEM = "mem";
  public static final String MESOS_RESOURCE_DISK = "disk";
  public static final String MESOS_RESOURCE_PORTS = "ports";
  public static final String INTEGRATION_MESOS_EXECUTOR_DEPENDENCY_PATH
      = "tachyon.integration.mesos.executor.dependency.path";
  public static final String INTEGRATION_MESOS_JRE_URL = "tachyon.integration.mesos.jre.url";
  public static final String INTEGRATION_MESOS_JRE_VERSION 
       = "tachyon.integration.mesos.jre.version";
  public static final String INTEGRATION_MESOS_TACHYON_MASTER_NAME
       = "tachyon.integration.mesos.master.name";
  public static final String INTEGRATION_MESOS_TACHYON_WORKER_NAME
       = "tachyon.integration.mesos.worker.name";
  public static final String INTEGRATION_MESOS_TACHYON_MASTER_NODE_COUNT 
       = "tachyon.integration.mesos.master.node.count";

  public static final int SECOND_MS = 1000;
  public static final int MINUTE_MS = SECOND_MS * 60;
  public static final int HOUR_MS = MINUTE_MS * 60;
  public static final int DAY_MS = HOUR_MS * 24;

  public static final String SCHEME = "tachyon";
  public static final String HEADER = SCHEME + "://";

  public static final String SCHEME_FT = "tachyon-ft";
  public static final String HEADER_FT = SCHEME_FT + "://";

  public static final String HEADER_S3 = "s3://";
  public static final String HEADER_S3N = "s3n://";

  public static final int DEFAULT_MASTER_PORT = 19998;
  public static final int DEFAULT_MASTER_WEB_PORT = DEFAULT_MASTER_PORT + 1;
  public static final int DEFAULT_WORKER_PORT = 29998;
  public static final int DEFAULT_WORKER_DATA_PORT = DEFAULT_WORKER_PORT + 1;
  public static final int DEFAULT_WORKER_WEB_PORT = DEFAULT_WORKER_PORT + 2;

  public static final int DEFAULT_MASTER_MAX_WORKER_THREADS = 2048;
  public static final int DEFAULT_WORKER_MAX_WORKER_THREADS = 2048;

  public static final int DEFAULT_USER_FAILED_SPACE_REQUEST_LIMITS = 3;

  public static final int DEFAULT_BLOCK_SIZE_BYTE = 512 * MB;
  public static final int DEFAULT_HOST_RESOLUTION_TIMEOUT_MS = 5000;

  public static final String BLOCK_MASTER_SERVICE_NAME = "BlockMaster";
  public static final String FILE_SYSTEM_MASTER_SERVICE_NAME = "FileSystemMaster";
  public static final String RAW_TABLE_MASTER_SERVICE_NAME = "RawTableMaster";
  public static final String LINEAGE_MASTER_SERVICE_NAME = "LineageMaster";

  /**
   * Version 1 [Before 0.5.0] Customized ser/de based. <br>
   * Version 2 [0.5.0] Starts to use JSON. <br>
   * Version 3 [0.6.0] Add lastModificationTimeMs to inode.
   */
  public static final int JOURNAL_VERSION = 3;

  // Configurations properties constants.
  // Please check and update Configuration-Settings.md file when you change or add Tachyon
  // configuration properties.

  // This constant is being used only in Hadoop MR job submissions where client need to pass site
  // specific configuration properties. It will be used as key in the MR Configuration.
  public static final String TACHYON_CONF_SITE = "tachyon.conf.site";

  public static final String TACHYON_HOME = "tachyon.home";
  public static final String TACHYON_DEBUG = "tachyon.debug";
  public static final String TACHYON_LOGGER_TYPE = "tachyon.logger.type";
  public static final String TACHYON_ACCESS_LOGGER_TYPE = "tachyon.accesslogger.type";
  public static final String TACHYON_VERSION = "tachyon.version";
  public static final String WEB_RESOURCES = "tachyon.web.resources";
  public static final String WEB_THREAD_COUNT = "tachyon.web.threads";
  public static final String LOGS_DIR = "tachyon.logs.dir";
  public static final String UNDERFS_ADDRESS = "tachyon.underfs.address";
  public static final String UNDERFS_HDFS_IMPL = "tachyon.underfs.hdfs.impl";
  public static final String UNDERFS_HDFS_CONFIGURATION = "tachyon.underfs.hdfs.configuration";
  public static final String UNDERFS_HDFS_PREFIXS = "tachyon.underfs.hdfs.prefixes";
  public static final String ASYNC_ENABLED = "tachyon.async.enabled";
  public static final String MAX_COLUMNS = "tachyon.max.columns";
  public static final String IN_TEST_MODE = "tachyon.test.mode";
  public static final String NETWORK_HOST_RESOLUTION_TIMEOUT_MS =
      "tachyon.network.host.resolution.timeout.ms";
  public static final String UNDERFS_GLUSTERFS_IMPL = "tachyon.underfs.glusterfs.impl";
  public static final String UNDERFS_GLUSTERFS_VOLUMES = "tachyon.underfs.glusterfs.volumes";
  public static final String UNDERFS_GLUSTERFS_MOUNTS = "tachyon.underfs.glusterfs.mounts";
  public static final String UNDERFS_GLUSTERFS_MR_DIR =
      "tachyon.underfs.glusterfs.mapred.system.dir";
  public static final String ZOOKEEPER_ENABLED = "tachyon.zookeeper.enabled";
  public static final String ZOOKEEPER_ADDRESS = "tachyon.zookeeper.address";
  public static final String ZOOKEEPER_ELECTION_PATH = "tachyon.zookeeper.election.path";
  public static final String ZOOKEEPER_LEADER_PATH = "tachyon.zookeeper.leader.path";
  public static final String MAX_TABLE_METADATA_BYTE = "tachyon.max.table.metadata.bytes";
  public static final String METRICS_CONF_FILE = "tachyon.metrics.conf.file";
  public static final String FORMAT_FILE_PREFIX = "_format_";
<<<<<<< HEAD
  public static final String EXECUTOR_DEPENDENCY_PATH =
      "tachyon.integration.mesos.executor.dependency.path";
  public static final String JRE_URL = "tachyon.integration.mesos.jre.url";
  public static final String JRE_VERSION = "tachyon.integration.mesos.jre.version";
=======
>>>>>>> d07015f7

  public static final String MASTER_FORMAT_FILE_PREFIX = "tachyon.master.format.file_prefix";
  public static final String MASTER_JOURNAL_FOLDER = "tachyon.master.journal.folder";
  public static final String MASTER_JOURNAL_FORMATTER_CLASS =
      "tachyon.master.journal.formatter.class";
  public static final String MASTER_JOURNAL_TAILER_SHUTDOWN_QUIET_WAIT_TIME_MS =
      "tachyon.master.journal.tailer.shutdown.quiet.wait.time.ms";
  public static final String MASTER_JOURNAL_TAILER_SLEEP_TIME_MS =
      "tachyon.master.journal.tailer.sleep.time.ms";
  public static final String MASTER_JOURNAL_LOG_SIZE_BYTES_MAX =
      "tachyon.master.journal.log.size.bytes.max";
  public static final String MASTER_HOSTNAME = "tachyon.master.hostname";
  public static final String MASTER_BIND_HOST = "tachyon.master.bind.host";
  public static final String MASTER_PORT = "tachyon.master.port";
  public static final String MASTER_ADDRESS = "tachyon.master.address";
  public static final String MASTER_WEB_HOSTNAME = "tachyon.master.web.hostname";
  public static final String MASTER_WEB_BIND_HOST = "tachyon.master.web.bind.host";
  public static final String MASTER_WEB_PORT = "tachyon.master.web.port";
  public static final String MASTER_HEARTBEAT_INTERVAL_MS = "tachyon.master.heartbeat.interval.ms";
  public static final String MASTER_TTLCHECKER_INTERVAL_MS =
      "tachyon.master.ttlchecker.interval.ms";
  public static final String MASTER_WORKER_THREADS_MAX = "tachyon.master.worker.threads.max";
  public static final String MASTER_WORKER_THREADS_MIN = "tachyon.master.worker.threads.min";
  public static final String MASTER_WORKER_TIMEOUT_MS = "tachyon.master.worker.timeout.ms";
  public static final String MASTER_WHITELIST = "tachyon.master.whitelist";
  public static final String MASTER_KEYTAB_KEY = "tachyon.master.keytab.file";
  public static final String MASTER_PRINCIPAL_KEY = "tachyon.master.principal";
  public static final String MASTER_RETRY_COUNT = "tachyon.master.retry";
  public static final String MASTER_RESOURCE_CPU = "tachyon.master.resource.cpu";
  public static final String MASTER_RESOURCE_MEM = "tachyon.master.resource.mem";

  public static final String MASTER_LINEAGE_CHECKPOINT_CLASS =
      "tachyon.master.lineage.checkpoint.class";
  public static final String MASTER_LINEAGE_CHECKPOINT_INTERVAL_MS =
      "tachyon.master.lineage.checkpoint.interval.ms";
  public static final String MASTER_LINEAGE_RECOMPUTE_INTERVAL_MS =
      "tachyon.master.lineage.recompute.interval.ms";
  public static final String MASTER_LINEAGE_RECOMPUTE_LOG_PATH =
      "tachyon.master.lineage.recompute.log.path";

  public static final String WORKER_MEMORY_SIZE = "tachyon.worker.memory.size";
  public static final String WORKER_HOSTNAME = "tachyon.worker.hostname";
  public static final String WORKER_BIND_HOST = "tachyon.worker.bind.host";
  public static final String WORKER_PORT = "tachyon.worker.port";
  public static final String WORKER_DATA_HOSTNAME = "tachyon.worker.data.hostname";
  public static final String WORKER_DATA_BIND_HOST = "tachyon.worker.data.bind.host";
  public static final String WORKER_DATA_PORT = "tachyon.worker.data.port";
  public static final String WORKER_WEB_HOSTNAME = "tachyon.worker.web.hostname";
  public static final String WORKER_WEB_BIND_HOST = "tachyon.worker.web.bind.host";
  public static final String WORKER_WEB_PORT = "tachyon.worker.web.port";
  public static final String WORKER_DATA_FOLDER = "tachyon.worker.data.folder";
  public static final String WORKER_BLOCK_HEARTBEAT_TIMEOUT_MS =
      "tachyon.worker.block.heartbeat.timeout.ms";
  public static final String WORKER_BLOCK_HEARTBEAT_INTERVAL_MS =
      "tachyon.worker.block.heartbeat.interval.ms";
  public static final String WORKER_SESSION_TIMEOUT_MS = "tachyon.worker.session.timeout.ms";
  public static final String WORKER_WORKER_BLOCK_THREADS_MAX = "tachyon.worker.block.threads.max";
  public static final String WORKER_WORKER_BLOCK_THREADS_MIN = "tachyon.worker.block.threads.min";
  public static final String WORKER_NETWORK_NETTY_BOSS_THREADS =
      "tachyon.worker.network.netty.boss.threads";
  public static final String WORKER_NETWORK_NETTY_WORKER_THREADS =
      "tachyon.worker.network.netty.worker.threads";
  public static final String WORKER_NETWORK_NETTY_CHANNEL = "tachyon.worker.network.netty.channel";
  public static final String WORKER_NETWORK_NETTY_FILE_TRANSFER_TYPE =
      "tachyon.worker.network.netty.file.transfer";
  public static final String WORKER_NETWORK_NETTY_WATERMARK_HIGH =
      "tachyon.worker.network.netty.watermark.high";
  public static final String WORKER_NETWORK_NETTY_WATERMARK_LOW =
      "tachyon.worker.network.netty.watermark.low";
  public static final String WORKER_NETWORK_NETTY_BACKLOG = "tachyon.worker.network.netty.backlog";
  public static final String WORKER_NETWORK_NETTY_BUFFER_SEND =
      "tachyon.worker.network.netty.buffer.send";
  public static final String WORKER_NETWORK_NETTY_BUFFER_RECEIVE =
      "tachyon.worker.network.netty.buffer.receive";
  public static final String WORKER_NETWORK_NETTY_SHUTDOWN_QUIET_PERIOD =
      "tachyon.worker.network.netty.shutdown.quiet.period";
  public static final String WORKER_NETWORK_NETTY_SHUTDOWN_TIMEOUT =
      "tachyon.worker.network.netty.shutdown.timeout";
  public static final String WORKER_ALLOCATOR_CLASS = "tachyon.worker.allocator.class";
  public static final String WORKER_EVICTOR_CLASS = "tachyon.worker.evictor.class";
  public static final String WORKER_EVICTOR_LRFU_STEP_FACTOR =
      "tachyon.worker.evictor.lrfu.step.factor";
  public static final String WORKER_EVICTOR_LRFU_ATTENUATION_FACTOR =
      "tachyon.worker.evictor.lrfu.attenuation.factor";
  public static final String WORKER_TIERED_STORAGE_LEVEL_MAX =
      "tachyon.worker.tieredstore.level.max";
  public static final String WORKER_LINEAGE_HEARTBEAT_INTERVAL_MS =
      "tachyon.worker.lineage.heartbeat.interval.ms";

  public static final String WORKER_TIERED_STORE_BLOCK_LOCKS =
      "tachyon.worker.tieredstore.block.locks";
  /**
   * This format is used as a template to generate the property name for a given level. e.g.,
   * {@code String.format(Constants.WORKER_TIERED_STORE_LEVEL_ALIAS_FORMAT, level)}
   */
  public static final String WORKER_TIERED_STORE_LEVEL_ALIAS_FORMAT =
      "tachyon.worker.tieredstore.level%d.alias";
  /**
   * This format is used as a template to generate the property name for a given level. e.g.,
   * {@code String.format(Constants.WORKER_TIERED_STORE_LEVEL_DIRS_PATH_FORMAT, level)}
   */
  public static final String WORKER_TIERED_STORE_LEVEL_DIRS_PATH_FORMAT =
      "tachyon.worker.tieredstore.level%d.dirs.path";
  /**
   * This format is used as a template to generate the property name for a given level. e.g.,
   * {@code String.format(Constants.WORKER_TIERED_STORE_LEVEL_DIRS_QUOTA_FORMAT, level)}
   */
  public static final String WORKER_TIERED_STORE_LEVEL_DIRS_QUOTA_FORMAT =
      "tachyon.worker.tieredstore.level%d.dirs.quota";
  /**
   * This format is used as a template to generate the property name for a given level. e.g.,
   * {@code String.format(Constants.WORKER_TIERED_STORE_LEVEL_RESERVED_RATIO_FORMAT, level)}
   */
  public static final String WORKER_TIERED_STORE_LEVEL_RESERVED_RATIO_FORMAT =
      "tachyon.worker.tieredstore.level%d.reserved.ratio";

  public static final String WORKER_TIERED_STORE_RESERVER_INTERVAL_MS =
      "tachyon.worker.tieredstore.reserver.interval.ms";

  public static final String WORKER_TIERED_STORE_RESERVER_ENABLED =
      "tachyon.worker.tieredstore.reserver.enabled";
  public static final String WORKER_KEYTAB_KEY = "tachyon.worker.keytab.file";
  public static final String WORKER_PRINCIPAL_KEY = "tachyon.worker.principal";
  public static final String WORKER_DATA_SERVER = "tachyon.worker.data.server.class";
  public static final String WORKER_RESOURCE_CPU = "tachyon.worker.resource.cpu";
  public static final String WORKER_RESOURCE_MEM = "tachyon.worker.resource.mem";

  public static final String USER_FAILED_SPACE_REQUEST_LIMITS =
      "tachyon.user.failed.space.request.limits";
  public static final String USER_QUOTA_UNIT_BYTES = "tachyon.user.quota.unit.bytes";
  public static final String USER_FILE_BUFFER_BYTES = "tachyon.user.file.buffer.bytes";
  public static final String USER_HEARTBEAT_INTERVAL_MS = "tachyon.user.heartbeat.interval.ms";
  public static final String USER_BLOCK_SIZE_BYTES_DEFAULT =
      "tachyon.user.block.size.bytes.default";
  public static final String USER_NETWORK_NETTY_WORKER_THREADS =
      "tachyon.user.network.netty.worker.threads";
  public static final String USER_NETWORK_NETTY_CHANNEL = "tachyon.user.network.netty.channel";
  public static final String USER_NETWORK_NETTY_TIMEOUT_MS =
      "tachyon.user.network.netty.timeout.ms";
  public static final String USER_BLOCK_REMOTE_READ_BUFFER_SIZE_BYTES =
      "tachyon.user.block.remote.read.buffer.size.bytes";
  public static final String USER_FILE_WRITE_TYPE_DEFAULT = "tachyon.user.file.writetype.default";
  public static final String USER_FILE_TACHYON_STORAGE_TYPE_DEFAULT =
      "tachyon.user.file.tachyonstoragetype.default";
  public static final String USER_FILE_UNDER_STORAGE_TYPE_DEFAULT =
      "tachyon.user.file.understoragetype.default";
  public static final String USER_BLOCK_REMOTE_BLOCK_READER =
      "tachyon.user.block.remote.reader.class";
  public static final String USER_BLOCK_REMOTE_BLOCK_WRITER =
      "tachyon.user.block.remote.writer.class";
  public static final String USER_BLOCK_REMOTE_WORKER_CLIENT_THREADS =
      "tachyon.user.block.remote.worker.client.threads";
  public static final String USER_BLOCK_LOCAL_WORKER_CLIENT_THREADS =
      "tachyon.user.block.local.worker.client.threads";
  public static final String USER_BLOCK_MASTER_CLIENT_THREADS =
      "tachyon.user.block.master.client.threads";
  public static final String USER_FILE_MASTER_CLIENT_THREADS =
      "tachyon.user.file.master.client.threads";
  public static final String USER_LINEAGE_ENABLED = "tachyon.user.lineage.enabled";

  public static final String USER_FILE_WAITCOMPLETED_POLL_MS =
      "tachyon.user.file.waitcompleted.poll.ms";

  public static final String S3_ACCESS_KEY = "fs.s3n.awsAccessKeyId";
  public static final String S3_SECRET_KEY = "fs.s3n.awsSecretAccessKey";

  public static final String MASTER_COLUMN_FILE_PREFIX = "COL_";

  public static final String LOGGER_TYPE = System.getProperty(TACHYON_LOGGER_TYPE, "");
  public static final String ACCESS_LOGGER_TYPE =
      System.getProperty(TACHYON_ACCESS_LOGGER_TYPE, "");
  public static final boolean DEBUG = Boolean.valueOf(System.getProperty(TACHYON_DEBUG, "false"));

  public static final long CLIENT_METRICS_VERSION = 1L;
  public static final int CLIENT_METRICS_SIZE = 11;
  public static final int CLIENT_METRICS_VERSION_INDEX = 0;
  public static final int BLOCKS_READ_LOCAL_INDEX = 1;
  public static final int BLOCKS_READ_REMOTE_INDEX = 2;
  public static final int BLOCKS_WRITTEN_LOCAL_INDEX = 3;
  public static final int BLOCKS_WRITTEN_REMOTE_INDEX = 4;
  public static final int BYTES_READ_LOCAL_INDEX = 5;
  public static final int BYTES_READ_REMOTE_INDEX = 6;
  public static final int BYTES_READ_UFS_INDEX = 7;
  public static final int BYTES_WRITTEN_LOCAL_INDEX = 8;
  public static final int BYTES_WRITTEN_REMOTE_INDEX = 9;
  public static final int BYTES_WRITTEN_UFS_INDEX = 10;

  // ttl related
  public static final long NO_TTL = -1;

  // TODO(binfan): explaine the following three properties in the configuration page in docs/
  /** Security */
  public static final String SECURITY_LOGIN_USERNAME = "tachyon.security.login.username";
  // Authentication
  public static final String SECURITY_AUTHENTICATION_TYPE = "tachyon.security.authentication.type";
  public static final String SECURITY_AUTHENTICATION_CUSTOM_PROVIDER =
      "tachyon.security.authentication.custom.provider.class";

  private Constants() {} // prevent instantiation
}<|MERGE_RESOLUTION|>--- conflicted
+++ resolved
@@ -42,13 +42,13 @@
   public static final String INTEGRATION_MESOS_EXECUTOR_DEPENDENCY_PATH
       = "tachyon.integration.mesos.executor.dependency.path";
   public static final String INTEGRATION_MESOS_JRE_URL = "tachyon.integration.mesos.jre.url";
-  public static final String INTEGRATION_MESOS_JRE_VERSION 
+  public static final String INTEGRATION_MESOS_JRE_VERSION
        = "tachyon.integration.mesos.jre.version";
   public static final String INTEGRATION_MESOS_TACHYON_MASTER_NAME
        = "tachyon.integration.mesos.master.name";
   public static final String INTEGRATION_MESOS_TACHYON_WORKER_NAME
        = "tachyon.integration.mesos.worker.name";
-  public static final String INTEGRATION_MESOS_TACHYON_MASTER_NODE_COUNT 
+  public static final String INTEGRATION_MESOS_TACHYON_MASTER_NODE_COUNT
        = "tachyon.integration.mesos.master.node.count";
 
   public static final int SECOND_MS = 1000;
@@ -128,13 +128,6 @@
   public static final String MAX_TABLE_METADATA_BYTE = "tachyon.max.table.metadata.bytes";
   public static final String METRICS_CONF_FILE = "tachyon.metrics.conf.file";
   public static final String FORMAT_FILE_PREFIX = "_format_";
-<<<<<<< HEAD
-  public static final String EXECUTOR_DEPENDENCY_PATH =
-      "tachyon.integration.mesos.executor.dependency.path";
-  public static final String JRE_URL = "tachyon.integration.mesos.jre.url";
-  public static final String JRE_VERSION = "tachyon.integration.mesos.jre.version";
-=======
->>>>>>> d07015f7
 
   public static final String MASTER_FORMAT_FILE_PREFIX = "tachyon.master.format.file_prefix";
   public static final String MASTER_JOURNAL_FOLDER = "tachyon.master.journal.folder";
