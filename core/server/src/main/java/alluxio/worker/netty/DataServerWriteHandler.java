/*
 * The Alluxio Open Foundation licenses this work under the Apache License, version 2.0
 * (the "License"). You may not use this work except in compliance with the License, which is
 * available at www.apache.org/licenses/LICENSE-2.0
 *
 * This software is distributed on an "AS IS" basis, WITHOUT WARRANTIES OR CONDITIONS OF ANY KIND,
 * either express or implied, as more fully set forth in the License.
 *
 * See the NOTICE file distributed with this work for information regarding copyright ownership.
 */

package alluxio.worker.netty;

import alluxio.Configuration;
import alluxio.Constants;
import alluxio.PropertyKey;
import alluxio.network.protocol.RPCMessage;
import alluxio.network.protocol.RPCProtoMessage;
import alluxio.network.protocol.databuffer.DataBuffer;
import alluxio.proto.dataserver.Protocol;

import com.google.common.base.Preconditions;
import io.netty.buffer.ByteBuf;
import io.netty.channel.Channel;
import io.netty.channel.ChannelFuture;
import io.netty.channel.ChannelFutureListener;
import io.netty.channel.ChannelHandlerContext;
import io.netty.channel.ChannelInboundHandlerAdapter;
import io.netty.util.ReferenceCountUtil;
import org.slf4j.Logger;
import org.slf4j.LoggerFactory;

import java.io.Closeable;
import java.io.IOException;
import java.util.LinkedList;
import java.util.Queue;
import java.util.concurrent.ExecutorService;
import java.util.concurrent.locks.ReentrantLock;

import javax.annotation.concurrent.GuardedBy;
import javax.annotation.concurrent.NotThreadSafe;

/**
 * This class handles {@link alluxio.proto.dataserver.Protocol.WriteRequest}s.
 *
 * Protocol: Check {@link alluxio.client.block.stream.NettyPacketWriter} for more information.
 * 1. The netty channel handler streams packets from the channel and buffers them. The netty
 *    reader is paused if the buffer is full by turning off the auto read, and is resumed when
 *    the buffer is not full.
 * 2. The {@link PacketWriter} polls packets from the buffer and writes to the block worker. The
 *    writer becomes inactive if there is nothing on the buffer to free up the executor. It is
 *    resumed when the buffer becomes non-empty.
 * 3. When an error occurs, the channel is closed. All the buffered packets are released when the
 *    channel is deregistered.
 */
@NotThreadSafe
public abstract class DataServerWriteHandler extends ChannelInboundHandlerAdapter {
  private static final Logger LOG = LoggerFactory.getLogger(Constants.LOGGER_TYPE);

  private static final int MAX_PACKETS_IN_FLIGHT =
      Configuration.getInt(PropertyKey.WORKER_NETWORK_NETTY_WRITER_BUFFER_SIZE_PACKETS);

  /** The executor service to run the {@link PacketWriter}s. */
  private final ExecutorService mPacketWriterExecutor;

  private ReentrantLock mLock = new ReentrantLock();
  /** The buffer for packets read from the channel. */
  @GuardedBy("mLock")
  private Queue<ByteBuf> mPackets = new LinkedList<>();
  /** Set to true if the packet writer is active. */
  @GuardedBy("mLock")
  private boolean mPacketWriterActive = false;

  protected volatile WriteRequestInternal mRequest = null;

  protected abstract class WriteRequestInternal implements Closeable {
    // This ID can either be block ID or temp UFS file ID.
    public long mId = -1;
    public long mSessionId = -1;
  }

  /**
   * The next pos to queue to the buffer. Updated by the packet reader. Mostly used to validate
   * the validity of the request.
   */
  private volatile long mPosToQueue = 0;
  /**
   * The next pos to write to the block worker. Updated by the packet writer.
   */
  protected volatile long mPosToWrite = 0;

  /**
   * Creates an instance of {@link DataServerWriteHandler}.
   *
   * @param executorService the executor service to run {@link PacketWriter}s
   */
  public DataServerWriteHandler(ExecutorService executorService) {
    mPacketWriterExecutor = executorService;
  }

  @Override
  public void channelRead(ChannelHandlerContext ctx, Object object) throws Exception {
    if (!acceptMessage(object)) {
      ctx.fireChannelRead(object);
      return;
    }

    LOG.info("PEIS: DataServerWriterHandler#channelRead msg received {}.", object);

    RPCProtoMessage msg = (RPCProtoMessage) object;
    initializeRequest(msg);

    // Validate msg and return error if invalid. Init variables if necessary.
    String error = validateRequest(msg);
    if (!error.isEmpty()) {
      replyError(ctx.channel(), Protocol.Status.Code.INVALID_ARGUMENT, error, null);
      return;
    }

    mLock.lock();
    try {
      DataBuffer dataBuffer = msg.getPayloadDataBuffer();
      ByteBuf buf;
      if (dataBuffer == null) {
        LOG.info("PEIS: DataServerWriterHandler#channelRead final msg received {}.", object);
        buf = ctx.alloc().buffer(0, 0);
      } else {
        Preconditions.checkState(dataBuffer.getLength() > 0);
        assert dataBuffer.getNettyOutput() instanceof ByteBuf;
        buf = (ByteBuf) dataBuffer.getNettyOutput();
      }
      if (buf.refCnt() > 1) {
        Preconditions
            .checkState(buf.refCnt() == 1, "Data buffer has incorrect ref count {}.", buf.refCnt());
      }
      mPosToQueue += buf.readableBytes();
      mPackets.offer(buf);
      if (!mPacketWriterActive) {
        mPacketWriterExecutor.submit(new PacketWriter(ctx));
        mPacketWriterActive = true;
      }
      if (tooManyPacketsInFlight()) {
        ctx.channel().config().setAutoRead(false);
        LOG.info("{} autoread is turned off.", ctx.channel());
      }
    } catch (Throwable e) {
      LOG.error("Failed to parse buffer.", e);
      throw e;
    } finally {
      mLock.unlock();
    }
  }

  @Override
  public void exceptionCaught(ChannelHandlerContext ctx, Throwable cause) {
    LOG.error("Failed to write packet " + (mRequest == null ? -1 : mRequest.mId) + ".", cause);
    replyError(ctx.channel(), Protocol.Status.Code.INTERNAL, "", cause);
  }

  @Override
  public void channelUnregistered(ChannelHandlerContext ctx) {
    try {
      reset();
    } catch (IOException e) {
      LOG.warn("Failed to reset the write request inside channelUnregistered.");
    }
  }

  /**
   * @return true if there are too many packets in flight
   */
  private boolean tooManyPacketsInFlight() {
    return mPackets.size() >= MAX_PACKETS_IN_FLIGHT;
  }

  /**
   * Validates the block write request.
   *
   * @param msg the block write request
   * @return empty string if the request valid
   */
  private String validateRequest(RPCProtoMessage msg) {
    Protocol.WriteRequest request = (Protocol.WriteRequest) msg.getMessage();
    if (request.getId() != mRequest.mId) {
      return "The Ids do not match.";
    }
    if (request.getOffset() != mPosToQueue) {
      return String
          .format("Offsets do not match [received: %d, expected: %d].", request.getOffset(),
              mPosToQueue);
    }
    return "";
  }

  /**
   * Writes an error block write response to the channel and closes the channel after that.
   *
   * @param channel the channel
   */
  private void replyError(Channel channel, Protocol.Status.Code code, String message, Throwable e) {
    channel.writeAndFlush(RPCProtoMessage.createResponse(code, message, e, null))
        .addListener(ChannelFutureListener.CLOSE);
  }

  /**
   * Writes a response to signify the success of the block write. Also resets the channel.
   *
   * @param channel the channel
   */
  private void replySuccess(Channel channel) {
    channel.writeAndFlush(RPCProtoMessage.createOkResponse(null))
        .addListeners(ChannelFutureListener.FIRE_EXCEPTION_ON_FAILURE, new ChannelFutureListener() {
          @Override
          public void operationComplete(ChannelFuture future) throws Exception {
            LOG.info("PEIS: DataServerWriteHandler reply success");
            reset();
          }
        });
    if (!channel.config().isAutoRead()) {
      channel.config().setAutoRead(true);
      LOG.info("{} autoread is turned on.", channel);
      channel.read();
    }
  }

  private void reset() throws IOException {
    if (mRequest != null) {
      mRequest.close();
      mRequest = null;
    }

    mPosToQueue = 0;
    mPosToWrite = 0;

    try {
      mLock.lock();
      for (ByteBuf buf : mPackets) {
        ReferenceCountUtil.release(buf);
      }
      mPacketWriterActive = false;
    } finally {
      mLock.unlock();
    }
  }

  /**
   * A runnable that polls from the packets queue and writes to the block worker.
   */
  private final class PacketWriter implements Runnable {
    private ChannelHandlerContext mCtx;

    /**
     * Creates an instance of {@link PacketWriter}.
     *
     * @param ctx the netty channel handler context
     */
    PacketWriter(ChannelHandlerContext ctx) {
      mCtx = ctx;
    }

    @Override
    public void run() {
      try {
        while (true) {
          ByteBuf buf;
          mLock.lock();
          try {
            buf = mPackets.poll();
            if (buf == null) {
              mPacketWriterActive = false;
              break;
            }
            if (!tooManyPacketsInFlight() && !mCtx.channel().config().isAutoRead()) {
              mCtx.channel().config().setAutoRead(true);
              LOG.info("{} autoread is turned on.", mCtx.channel());
              mCtx.read();
            }
          } finally {
            mLock.unlock();
          }

          try {
            // This is the last packet.
            if (buf.readableBytes() == 0) {
              replySuccess(mCtx.channel());
              break;
            }
            mPosToWrite += buf.readableBytes();
            incrementMetrics(buf.readableBytes());
            writeBuf(buf, mPosToWrite);
          } catch (Exception e) {
            LOG.error("Failed to write packet at {}.", mPosToWrite, e);
            mCtx.fireExceptionCaught(e);
            break;
          } finally {
            Preconditions.checkState(buf.release());
          }
<<<<<<< HEAD
=======
          mPosToWrite += buf.readableBytes();
          incrementMetrics(buf.readableBytes());
          writeBuf(buf, mPosToWrite);
        } catch (Exception e) {
          mCtx.fireExceptionCaught(e);
          break;
        } finally {
          buf.release();
>>>>>>> f28840ff
        }
      } catch (Throwable e) {
        LOG.error("Failed to run PacketWriter.", e);
      }
    }
  }

  /**
   * Checks whether this object should be processed by this handler.
   *
   * @param object the object
   * @return true if this object should be processed
   */
  protected boolean acceptMessage(Object object) {
    if (!(object instanceof RPCProtoMessage)) {
      return false;
    }
    RPCProtoMessage message = (RPCProtoMessage) object;
    return message.getType() == RPCMessage.Type.RPC_WRITE_REQUEST;
  }

  /**
   * Initializes the handler if necessary.
   *
   * @param msg the block write request
   * @throws Exception if it fails to initialize
   */
  protected void initializeRequest(RPCProtoMessage msg) throws Exception {
    if (mRequest == null) {
      mPosToQueue = 0;
      mPosToWrite = 0;
    }
  }

  /**
   * Writes the buffer.
   *
   * @param buf the buffer
   * @param pos the pos
   * @throws Exception if it fails to write the buffer
   */
  protected abstract void writeBuf(ByteBuf buf, long pos) throws Exception;

  /**
   * @param bytesWritten bytes written
   */
  protected abstract void incrementMetrics(long bytesWritten);
}<|MERGE_RESOLUTION|>--- conflicted
+++ resolved
@@ -293,19 +293,8 @@
             mCtx.fireExceptionCaught(e);
             break;
           } finally {
-            Preconditions.checkState(buf.release());
+            buf.release();
           }
-<<<<<<< HEAD
-=======
-          mPosToWrite += buf.readableBytes();
-          incrementMetrics(buf.readableBytes());
-          writeBuf(buf, mPosToWrite);
-        } catch (Exception e) {
-          mCtx.fireExceptionCaught(e);
-          break;
-        } finally {
-          buf.release();
->>>>>>> f28840ff
         }
       } catch (Throwable e) {
         LOG.error("Failed to run PacketWriter.", e);
