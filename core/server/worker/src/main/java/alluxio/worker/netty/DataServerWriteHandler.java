--- conflicted
+++ resolved
@@ -17,10 +17,7 @@
 import alluxio.network.protocol.RPCProtoMessage;
 import alluxio.network.protocol.databuffer.DataBuffer;
 import alluxio.proto.dataserver.Protocol;
-<<<<<<< HEAD
-=======
 import alluxio.resource.LockResource;
->>>>>>> 3b105f56
 import alluxio.util.network.NettyUtils;
 
 import com.google.common.base.Preconditions;
@@ -38,7 +35,6 @@
 import java.util.LinkedList;
 import java.util.Queue;
 import java.util.concurrent.ExecutorService;
-import java.util.concurrent.atomic.AtomicBoolean;
 import java.util.concurrent.locks.ReentrantLock;
 
 import javax.annotation.concurrent.GuardedBy;
@@ -55,10 +51,6 @@
  *    writer becomes inactive if there is nothing on the buffer to free up the executor. It is
  *    resumed when the buffer becomes non-empty.
  * 3. An EOF or CANCEL message signifies the completion of this request.
-<<<<<<< HEAD
- * 4. When an error occurs, the channel is closed. All the buffered packets are released when the
- *    channel is deregistered.
-=======
  * 4. When an error occurs, the channel is closed.
  *
  * Threading model:
@@ -68,7 +60,6 @@
  *    an exception. When one of these 3 happens, a special packet is pushed to the buffer.
  * 2. The packet writer thread keeps polling packets from the buffer and processes them.
  *    NOTE: it is guaranteed that there is only one packet writer thread active at a given time.
->>>>>>> 3b105f56
  */
 @NotThreadSafe
 abstract class DataServerWriteHandler extends ChannelInboundHandlerAdapter {
@@ -82,14 +73,6 @@
 
   /**
    * Special packets used to pass control information from the I/O thread to the packet writer
-<<<<<<< HEAD
-   * thread. This makes the code cleaner. It can be replaced with booleans guarded by locks.
-   * Note: if anyone wants to change this to booleans, make sure EOF or CANCEL response is sent
-   * only once.
-   */
-  private static final ByteBuf EOF = Unpooled.buffer(0);
-  private static final ByteBuf CANCEL = Unpooled.buffer(0);
-=======
    * thread.
    * EOF: the end of file.
    * CANCEL: the write request is cancelled by the client.
@@ -98,38 +81,15 @@
   private static final ByteBuf EOF = Unpooled.buffer(0);
   private static final ByteBuf CANCEL = Unpooled.buffer(0);
   private static final ByteBuf ABORT = Unpooled.buffer(0);
->>>>>>> 3b105f56
 
   private ReentrantLock mLock = new ReentrantLock();
-  /**
-   * The buffer for packets read from the channel. {@link java.util.concurrent.BlockingQueue} is
-   * used here because we do not want the consumer thread to be blocked when the queue is empty.
-   * {@link java.util.concurrent.ConcurrentLinkedQueue} is not used because we want to make sure
-   * netty's autoread is set properly. Consider the following event sequence:
-   * t1: queue full. (I/O thread)
-   * t2: all packets are consumed from the queue. The queue became empty. (PacketWriter thread)
-   * t3: turn off the netty auto read.
-   *
-   * After t3, nothing will be read. We need synchronization when turning on/off auto-read and
-   * producing/consuming packets from the queue.
-   */
+  /** The buffer for packets read from the channel. */
   @GuardedBy("mLock")
   private Queue<ByteBuf> mPackets = new LinkedList<>();
 
   /**
    * Set to true if the packet writer is active.
    *
-<<<<<<< HEAD
-   * The following invariant must be maintained.
-   * 1. After this is set to true, there must be a thread that reads from mPackets at least once
-   *    and eventually sets mPacketWriterActive to false.
-   * 2. After this is set to false, there must be no thread that reads from mPackets.
-   *
-   * The above can be achieved by protecting it with "mLock". It is set to true when a new packet
-   * is read and it is false. It set to false when one of the these is true: 1) The mPackets queue
-   * is empty; 2) The write request is fulfilled (eof or cancel is received); 3) A failure occurs.
-   */
-=======
    * The following invariants (happens-before orders) must be maintained:
    * 1. When mPacketWriterActive is true, it is guaranteed that mPackets is polled at least
    *    once after the lock is released. This is guaranteed even when there is an exception
@@ -148,39 +108,9 @@
    * The error seen in either the netty I/O thread (e.g. failed to read from the network) or the
    * packet writer thread (e.g. failed to write the packet).
    */
->>>>>>> 3b105f56
   @GuardedBy("mLock")
   private Error mError;
 
-<<<<<<< HEAD
-  /**
-   * mRequest is only updated once per block/file read. It needs to be updated 'atomically' since
-   * it is not guarded by any lock. All fields in mRequest must be final.
-   */
-  protected volatile WriteRequestInternal mRequest = null;
-
-  protected abstract class WriteRequestInternal implements Closeable {
-    // This ID can either be block ID or temp UFS file ID.
-    public final long mId;
-    public final long mSessionId;
-
-    WriteRequestInternal(long id, long sessionId) {
-      mId = id;
-      mSessionId = sessionId;
-    }
-
-    /**
-     * Cancels the request.
-     *
-     * @throws IOException if I/O errors occur
-     */
-    public abstract void cancel() throws IOException;
-  }
-
-  /**
-   * The next pos to queue to the buffer. Updated by the packet reader (the netty I/O thread). It is
-   * used to validate the request.
-=======
   private class Error {
     final Throwable mCause;
     final boolean mNotifyClient;
@@ -200,7 +130,6 @@
    * It is safe to read those final primitive fields (e.g. mId, mSessionId) if mError is not set
    * from any thread (not such usage in the code now). It is destroyed when the write request is
    * done (complete or cancel) or an error is seen.
->>>>>>> 3b105f56
    */
   protected volatile WriteRequestInternal mRequest;
 
@@ -223,11 +152,7 @@
   }
 
   /**
-<<<<<<< HEAD
-   * The next pos to write to the block worker. Updated by the packet writer thread.
-=======
    * The next pos to queue to the buffer. This is only updated and used by the netty I/O thread.
->>>>>>> 3b105f56
    */
   private long mPosToQueue;
   /**
@@ -254,14 +179,10 @@
 
     RPCProtoMessage msg = (RPCProtoMessage) object;
     Protocol.WriteRequest writeRequest = msg.getMessage().getMessage();
-<<<<<<< HEAD
-    initializeRequest(msg);
-=======
     // Only initialize (open the readers) if this is the first packet in the block/file.
     if (writeRequest.getOffset() == 0) {
       initializeRequest(msg);
     }
->>>>>>> 3b105f56
 
     // Validate msg and return error if invalid. Init variables if necessary.
     String error = validateRequest(msg);
@@ -271,10 +192,6 @@
       return;
     }
 
-<<<<<<< HEAD
-    mLock.lock();
-    try {
-=======
     try (LockResource lr = new LockResource(mLock)) {
       // If we have seen an error, return early and release the data. This can only
       // happen for those mis-behaving clients who first sends some invalid requests, then
@@ -286,7 +203,6 @@
         return;
       }
 
->>>>>>> 3b105f56
       ByteBuf buf;
       if (writeRequest.getEof()) {
         buf = EOF;
@@ -301,11 +217,7 @@
       }
       if (!mPacketWriterActive) {
         mPacketWriterActive = true;
-<<<<<<< HEAD
-        mPacketWriterExecutor.submit(new PacketWriter(ctx));
-=======
         mPacketWriterExecutor.submit(new PacketWriter(ctx.channel()));
->>>>>>> 3b105f56
       }
       mPackets.offer(buf);
       if (tooManyPacketsInFlight()) {
@@ -322,15 +234,7 @@
 
   @Override
   public void channelUnregistered(ChannelHandlerContext ctx) {
-<<<<<<< HEAD
-    try {
-      abortAbnormally();
-    } catch (IOException e) {
-      LOG.warn("Failed to reset the write request inside channelUnregistered.");
-    }
-=======
     pushAbortPacket(ctx.channel(), new Error(null, false, Protocol.Status.Code.INTERNAL));
->>>>>>> 3b105f56
     ctx.fireChannelUnregistered();
   }
 
@@ -355,52 +259,12 @@
           .format("Offsets do not match [received: %d, expected: %d].", request.getOffset(),
               mPosToQueue);
     }
-<<<<<<< HEAD
-    if (msg.getPayloadDataBuffer().getLength() > 0 && (request.getCancel() || request.getEof())) {
-      return String.format("Found data in a cancel/eof message.");
-    }
-    return "";
-  }
-
-  /**
-   * Writes an error block write response to the channel and closes the channel after that.
-   *
-   * @param channel the channel
-   */
-  private void replyError(Channel channel, Protocol.Status.Code code, String message, Throwable e) {
-    channel.writeAndFlush(RPCProtoMessage.createResponse(code, message, e, null))
-        .addListener(ChannelFutureListener.CLOSE);
-  }
-
-  /**
-   * Aborts the write abnormally due to some error. Called after the channel is closed.
-   *
-   * @throws IOException
-   */
-  private void abortAbnormally() throws IOException {
-    mLock.lock();
-    try {
-      for (ByteBuf buf : mPackets) {
-        buf.release();
-      }
-    } finally {
-      mLock.unlock();
-    }
-
-    WriteRequestInternal request = mRequest;
-    mRequest = null;
-    if (request != null) {
-      request.cancel();
-    }
- }
-=======
     if (msg.getPayloadDataBuffer() != null && msg.getPayloadDataBuffer().getLength() > 0 && (
         request.getCancel() || request.getEof())) {
       return String.format("Found data in a cancel/eof message.");
     }
     return "";
   }
->>>>>>> 3b105f56
 
   /**
    * A runnable that polls from the packets queue and writes to the block worker.
@@ -437,13 +301,6 @@
         ByteBuf buf;
         try (LockResource lr = new LockResource(mLock)) {
           buf = mPackets.poll();
-<<<<<<< HEAD
-          if (buf == EOF || buf == CANCEL) {
-            Preconditions.checkState(mPackets.isEmpty());
-          }
-          if (buf == null) {
-            // Case 1 to set mPacketWriterActive to false. See mPacketWriterActive's javadoc.
-=======
           if (buf == null || buf == EOF || buf == CANCEL || buf == ABORT) {
             eof = buf == EOF;
             cancel = buf == CANCEL;
@@ -452,7 +309,6 @@
             // TODO(peis): Move to the pattern used in DataServerReadHandler to avoid
             // using special packets.
             abort = mError != null;
->>>>>>> 3b105f56
             mPacketWriterActive = false;
             break;
           }
@@ -469,43 +325,12 @@
         }
 
         try {
-<<<<<<< HEAD
-          // NOTE: We must break if it is EOF or CANCEL to maintain the invariant
-          // that whenever mPacketWriterActive is false, no one should be polling from
-          // mPackets.
-          // Without breaking here, the following corner case can happen:
-          // t1:
-          if (buf == EOF) {
-            complete();
-            replySuccess(mCtx.channel());
-            break;
-          } else if (buf == CANCEL) {
-            cancel();
-            replyCancel(mCtx.channel());
-            break;
-          } else {
-            mPosToWrite += buf.readableBytes();
-            incrementMetrics(buf.readableBytes());
-            writeBuf(buf, mPosToWrite);
-          }
-        } catch (Exception e) {
-          // Case 3 to set mPacketWriterActive to false. See mPacketWriterActive's javadoc.
-          mLock.lock();
-          try {
-            mPacketWriterActive = false;
-          } finally {
-            mLock.unlock();
-          }
-          exceptionCaught(mCtx, e);
-          break;
-=======
           mPosToWrite += buf.readableBytes();
           incrementMetrics(buf.readableBytes());
           writeBuf(buf, mPosToWrite);
         } catch (Exception e) {
           LOG.warn("Failed to write packet {}", e.getMessage());
           pushAbortPacket(mChannel, new Error(e, true, Protocol.Status.Code.INTERNAL));
->>>>>>> 3b105f56
         } finally {
           release(buf);
         }
@@ -613,66 +438,6 @@
         mPacketWriterExecutor.submit(new PacketWriter(channel));
       }
     }
-
-    /**
-     * Completes this write.
-     *
-     * @throws IOException if I/O related errors occur
-     */
-    private void complete() throws IOException {
-      // Case 2 to set mPacketWriterActive to false. See mPacketWriterActive's javadoc.
-      mLock.lock();
-      try {
-        mPacketWriterActive = false;
-      } finally {
-        mLock.unlock();
-      }
-      mRequest.close();
-      mRequest = null;
-      mPosToQueue = 0;
-      mPosToWrite = 0;
-    }
-
-    /**
-     * Cancels the write.
-     *
-     * @throws IOException if I/O related errors occur
-     */
-    private void cancel() throws IOException {
-      // Case 2 to set mPacketWriterActive to false. See mPacketWriterActive's javadoc.
-      mLock.lock();
-      try {
-        mPacketWriterActive = false;
-      } finally {
-        mLock.unlock();
-      }
-      mRequest.cancel();
-      mRequest = null;
-      mPosToQueue = 0;
-      mPosToWrite = 0;
-    }
-
-    /**
-     * Writes a response to signify the success of the write request.
-     *
-     * @param channel the channel
-     */
-    private void replySuccess(Channel channel) {
-      channel.writeAndFlush(RPCProtoMessage.createOkResponse(null))
-          .addListeners(ChannelFutureListener.CLOSE_ON_FAILURE);
-      NettyUtils.enableAutoRead(channel);
-    }
-
-    /**
-     * Writes a response to signify the successful cancellation of the write request.
-     *
-     * @param channel the channel
-     */
-    private void replyCancel(Channel channel) {
-      channel.writeAndFlush(RPCProtoMessage.createCancelResponse())
-          .addListeners(ChannelFutureListener.CLOSE_ON_FAILURE);
-      NettyUtils.enableAutoRead(channel);
-    }
   }
 
   /**
