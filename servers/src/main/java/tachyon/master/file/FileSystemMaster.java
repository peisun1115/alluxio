/*
 * Licensed to the University of California, Berkeley under one or more contributor license
 * agreements. See the NOTICE file distributed with this work for additional information regarding
 * copyright ownership. The ASF licenses this file to You under the Apache License, Version 2.0 (the
 * "License"); you may not use this file except in compliance with the License. You may obtain a
 * copy of the License at
 *
 * http://www.apache.org/licenses/LICENSE-2.0
 *
 * Unless required by applicable law or agreed to in writing, software distributed under the License
 * is distributed on an "AS IS" BASIS, WITHOUT WARRANTIES OR CONDITIONS OF ANY KIND, either express
 * or implied. See the License for the specific language governing permissions and limitations under
 * the License.
 */

package tachyon.master.file;

import java.io.IOException;
import java.util.ArrayList;
import java.util.HashMap;
import java.util.LinkedList;
import java.util.List;
import java.util.Map;
import java.util.Queue;
import java.util.Set;
import java.util.concurrent.Future;

import org.apache.commons.lang.exception.ExceptionUtils;
import org.apache.thrift.TProcessor;
import org.slf4j.Logger;
import org.slf4j.LoggerFactory;

import com.google.common.base.Preconditions;
import com.google.common.base.Throwables;
import com.google.common.collect.Lists;
import com.google.common.collect.Maps;
import com.google.common.collect.Sets;
import com.google.protobuf.Message;

import tachyon.Constants;
import tachyon.TachyonURI;
import tachyon.client.file.options.SetStateOptions;
import tachyon.collections.Pair;
import tachyon.collections.PrefixList;
import tachyon.conf.TachyonConf;
import tachyon.exception.AccessControlException;
import tachyon.exception.BlockInfoException;
import tachyon.exception.DirectoryNotEmptyException;
import tachyon.exception.ExceptionMessage;
import tachyon.exception.FileAlreadyCompletedException;
import tachyon.exception.FileAlreadyExistsException;
import tachyon.exception.FileDoesNotExistException;
import tachyon.exception.InvalidFileSizeException;
import tachyon.exception.InvalidPathException;
import tachyon.exception.PreconditionMessage;
import tachyon.heartbeat.HeartbeatContext;
import tachyon.heartbeat.HeartbeatExecutor;
import tachyon.heartbeat.HeartbeatThread;
import tachyon.master.MasterBase;
import tachyon.master.MasterContext;
import tachyon.master.block.BlockId;
import tachyon.master.block.BlockMaster;
import tachyon.master.file.meta.FileSystemMasterView;
import tachyon.master.file.meta.Inode;
import tachyon.master.file.meta.InodeDirectory;
import tachyon.master.file.meta.InodeDirectoryIdGenerator;
import tachyon.master.file.meta.InodeFile;
import tachyon.master.file.meta.InodeTree;
import tachyon.master.file.meta.MountTable;
import tachyon.master.file.meta.PersistenceState;
import tachyon.master.file.meta.TtlBucket;
import tachyon.master.file.meta.TtlBucketList;
import tachyon.master.file.meta.options.CreatePathOptions;
import tachyon.master.file.options.CompleteFileOptions;
import tachyon.master.file.options.CreateOptions;
import tachyon.master.file.options.MkdirOptions;
import tachyon.master.journal.Journal;
import tachyon.master.journal.JournalOutputStream;
import tachyon.master.journal.JournalProtoUtils;
import tachyon.master.permission.FileSystemPermissionChecker;
import tachyon.proto.journal.File.AddMountPointEntry;
import tachyon.proto.journal.File.AsyncPersistRequestEntry;
import tachyon.proto.journal.File.CompleteFileEntry;
import tachyon.proto.journal.File.DeleteFileEntry;
import tachyon.proto.journal.File.DeleteMountPointEntry;
import tachyon.proto.journal.File.InodeDirectoryEntry;
import tachyon.proto.journal.File.InodeDirectoryIdGeneratorEntry;
import tachyon.proto.journal.File.InodeFileEntry;
import tachyon.proto.journal.File.InodeLastModificationTimeEntry;
import tachyon.proto.journal.File.PersistDirectoryEntry;
import tachyon.proto.journal.File.ReinitializeFileEntry;
import tachyon.proto.journal.File.RenameEntry;
import tachyon.proto.journal.File.SetStateEntry;
import tachyon.proto.journal.Journal.JournalEntry;
<<<<<<< HEAD
import tachyon.proto.journal.Lineage.PersistFilesRequestEntry;
import tachyon.security.User;
import tachyon.security.authentication.PlainSaslServer;
import tachyon.security.authorization.FileSystemAction;
=======
>>>>>>> 537985e6
import tachyon.security.authorization.PermissionStatus;
import tachyon.security.group.GroupMappingService;
import tachyon.thrift.BlockInfo;
import tachyon.thrift.BlockLocation;
import tachyon.thrift.CommandType;
import tachyon.thrift.FileBlockInfo;
import tachyon.thrift.FileInfo;
import tachyon.thrift.FileSystemCommand;
import tachyon.thrift.FileSystemCommandOptions;
import tachyon.thrift.FileSystemMasterClientService;
import tachyon.thrift.FileSystemMasterWorkerService;
import tachyon.thrift.PersistCommandOptions;
import tachyon.thrift.PersistFile;
import tachyon.thrift.WorkerNetAddress;
import tachyon.underfs.UnderFileSystem;
import tachyon.util.IdUtils;
import tachyon.util.SecurityUtils;
import tachyon.util.io.PathUtils;

import edu.umd.cs.findbugs.annotations.SuppressFBWarnings;

/**
 * The master that handles all file system metadata management.
 */
public final class FileSystemMaster extends MasterBase {
  private static final Logger LOG = LoggerFactory.getLogger(Constants.LOGGER_TYPE);

  private final BlockMaster mBlockMaster;
  /** This manages the file system inode structure. This must be journaled. */
  private final InodeTree mInodeTree;
  /** This generates unique directory ids. This must be journaled. */
  private final InodeDirectoryIdGenerator mDirectoryIdGenerator;
  /** This manages the file system mount points. */
  private final MountTable mMountTable;
  /** Map from worker to the files to persist on that worker. Used by async persistence service. */
  private final Map<Long, Set<Long>> mWorkerToAsyncPersistFiles;
  /** This provides user groups mapping service. */
  private final GroupMappingService mGroupMappingService;

  private final PrefixList mWhitelist;

  /**
   * The service that tries to check inodefiles with ttl set. We store it here so that it can be
   * accessed from tests.
   */
  @SuppressFBWarnings("URF_UNREAD_FIELD")
  private Future<?> mTtlCheckerService;

  /**
   * The service that detects lost files. We store it here so that it can be accessed from tests.
   */
  @SuppressFBWarnings("URF_UNREAD_FIELD")
  private Future<?> mLostFilesDetectionService;

  private final TtlBucketList mTtlBuckets = new TtlBucketList();

  /**
   * @param baseDirectory the base journal directory
   * @return the journal directory for this master
   */
  public static String getJournalDirectory(String baseDirectory) {
    return PathUtils.concatPath(baseDirectory, Constants.FILE_SYSTEM_MASTER_NAME);
  }

  /**
   * Creates a new instance of {@link FileSystemMaster}.
   *
   * @param blockMaster the {@link BlockMaster} to use
   * @param journal the journal to use for tracking master operations
   */
  public FileSystemMaster(BlockMaster blockMaster, Journal journal) {
    super(journal, 2);
    mBlockMaster = blockMaster;

    mDirectoryIdGenerator = new InodeDirectoryIdGenerator(mBlockMaster);
    mMountTable = new MountTable();
    mInodeTree = new InodeTree(mBlockMaster, mDirectoryIdGenerator, mMountTable);

    // TODO(gene): Handle default config value for whitelist.
    TachyonConf conf = MasterContext.getConf();
    mWhitelist = new PrefixList(conf.getList(Constants.MASTER_WHITELIST, ","));

    mWorkerToAsyncPersistFiles = Maps.newHashMap();
    mGroupMappingService = GroupMappingService.Factory.getUserToGroupsMappingService(conf);
  }

  @Override
  public Map<String, TProcessor> getServices() {
    Map<String, TProcessor> services = new HashMap<String, TProcessor>();
    services.put(
        Constants.FILE_SYSTEM_MASTER_CLIENT_SERVICE_NAME,
        new FileSystemMasterClientService.Processor<FileSystemMasterClientServiceHandler>(
            new FileSystemMasterClientServiceHandler(this)));
    services.put(
        Constants.FILE_SYSTEM_MASTER_WORKER_SERVICE_NAME,
        new FileSystemMasterWorkerService.Processor<FileSystemMasterWorkerServiceHandler>(
            new FileSystemMasterWorkerServiceHandler(this)));
    return services;
  }

  @Override
  public String getName() {
    return Constants.FILE_SYSTEM_MASTER_NAME;
  }

  @Override
  public void processJournalEntry(JournalEntry entry) throws IOException {
    Message innerEntry = JournalProtoUtils.unwrap(entry);
    if (innerEntry instanceof InodeFileEntry || innerEntry instanceof InodeDirectoryEntry) {
      mInodeTree.addInodeFromJournal(entry);
    } else if (innerEntry instanceof InodeLastModificationTimeEntry) {
      InodeLastModificationTimeEntry modTimeEntry = (InodeLastModificationTimeEntry) innerEntry;
      try {
        Inode inode = mInodeTree.getInodeById(modTimeEntry.getId());
        inode.setLastModificationTimeMs(modTimeEntry.getLastModificationTimeMs());
      } catch (FileDoesNotExistException e) {
        throw new RuntimeException(e);
      }
    } else if (innerEntry instanceof PersistDirectoryEntry) {
      PersistDirectoryEntry typedEntry = (PersistDirectoryEntry) innerEntry;
      try {
        Inode inode = mInodeTree.getInodeById(typedEntry.getId());
        inode.setPersistenceState(PersistenceState.PERSISTED);
      } catch (FileDoesNotExistException e) {
        throw new RuntimeException(e);
      }
    } else if (innerEntry instanceof CompleteFileEntry) {
      try {
        completeFileFromEntry((CompleteFileEntry) innerEntry);
      } catch (InvalidPathException e) {
        throw new RuntimeException(e);
      } catch (InvalidFileSizeException e) {
        throw new RuntimeException(e);
      } catch (FileAlreadyCompletedException e) {
        throw new RuntimeException(e);
      }
    } else if (innerEntry instanceof SetStateEntry) {
      try {
        setStateFromEntry((SetStateEntry) innerEntry);
      } catch (FileDoesNotExistException e) {
        throw new RuntimeException(e);
      }
    } else if (innerEntry instanceof DeleteFileEntry) {
      deleteFileFromEntry((DeleteFileEntry) innerEntry);
    } else if (innerEntry instanceof RenameEntry) {
      renameFromEntry((RenameEntry) innerEntry);
    } else if (innerEntry instanceof InodeDirectoryIdGeneratorEntry) {
      mDirectoryIdGenerator.initFromJournalEntry((InodeDirectoryIdGeneratorEntry) innerEntry);
    } else if (innerEntry instanceof ReinitializeFileEntry) {
      resetBlockFileFromEntry((ReinitializeFileEntry) innerEntry);
    } else if (innerEntry instanceof AddMountPointEntry) {
      try {
        mountFromEntry((AddMountPointEntry) innerEntry);
      } catch (InvalidPathException e) {
        throw new RuntimeException(e);
      }
    } else if (innerEntry instanceof DeleteMountPointEntry) {
      try {
        unmountFromEntry((DeleteMountPointEntry) innerEntry);
      } catch (InvalidPathException e) {
        throw new RuntimeException(e);
      }
    } else if (innerEntry instanceof AsyncPersistRequestEntry) {
      try {
        scheduleAsyncPersistenceInternal(((AsyncPersistRequestEntry) innerEntry).getFileId());
      } catch (FileDoesNotExistException e) {
        throw new RuntimeException(e);
      }
    } else {
      throw new IOException(ExceptionMessage.UNEXPECTED_JOURNAL_ENTRY.getMessage(innerEntry));
    }
  }

  @Override
  public void streamToJournalCheckpoint(JournalOutputStream outputStream) throws IOException {
    mInodeTree.streamToJournalCheckpoint(outputStream);
    outputStream.writeEntry(mDirectoryIdGenerator.toJournalEntry());
  }

  @Override
  public void start(boolean isLeader) throws IOException {
    if (isLeader) {
      // Only initialize root when isLeader because when initializing root, BlockMaster needs to
      // write journal entry, if it is not leader, BlockMaster won't have a writable journal.
      // If it is standby, it should be able to load the inode tree from leader's checkpoint.
      mInodeTree.initializeRoot(PermissionStatus.get(MasterContext.getConf(), false));
      String defaultUFS = MasterContext.getConf().get(Constants.UNDERFS_ADDRESS);
      try {
        mMountTable.add(new TachyonURI(MountTable.ROOT), new TachyonURI(defaultUFS));
      } catch (InvalidPathException e) {
        throw new IOException("Failed to mount the default UFS " + defaultUFS);
      }
    }
    // Call super.start after mInodeTree is initialized because mInodeTree is needed to write
    // a journal entry during super.start. Call super.start before calling
    // getExecutorService() because the super.start initializes the executor service.
    super.start(isLeader);
    if (isLeader) {
      mTtlCheckerService = getExecutorService().submit(
          new HeartbeatThread(HeartbeatContext.MASTER_TTL_CHECK, new MasterInodeTtlCheckExecutor(),
              MasterContext.getConf().getInt(Constants.MASTER_TTLCHECKER_INTERVAL_MS)));
      mLostFilesDetectionService = getExecutorService().submit(new HeartbeatThread(
          HeartbeatContext.MASTER_LOST_FILES_DETECTION, new LostFilesDetectionHeartbeatExecutor(),
          MasterContext.getConf().getInt(Constants.MASTER_HEARTBEAT_INTERVAL_MS)));
    }
  }

  /**
   * Whether the filesystem contains a directory with the id.
   *
   * @param id id of the directory
   * @return true if there is a directory with the id, false otherwise
   */
  public boolean isDirectory(long id) {
    synchronized (mInodeTree) {
      Inode inode;
      try {
        inode = mInodeTree.getInodeById(id);
      } catch (FileDoesNotExistException fne) {
        return false;
      }
      return inode.isDirectory();
    }
  }

  /**
   * Returns the file id for a given path. If the given path does not exist in Tachyon, the method
   * attempts to load it from UFS.
   *
   * @param path the path to get the file id for
   * @return the file id for a given path, or -1 if there is no file at that path
   * @throws AccessControlException if permission checking fails
   */
  public long getFileId(TachyonURI path) throws AccessControlException {
    synchronized (mInodeTree) {
      Inode inode;
      try {
        checkPermission(FileSystemAction.READ, path, false);
        inode = mInodeTree.getInodeByPath(path);
      } catch (InvalidPathException e) {
        try {
          return loadMetadata(path, true);
        } catch (Exception e2) {
          return IdUtils.INVALID_FILE_ID;
        }
      }
      return inode.getId();
    }
  }

  /**
   * @param fileId the file id to get the {@link FileInfo} for
   * @return the {@link FileInfo} for the given file
   * @throws FileDoesNotExistException if the file does not exist
   */
  public FileInfo getFileInfo(long fileId) throws FileDoesNotExistException {
    MasterContext.getMasterSource().incGetFileInfoOps(1);
    synchronized (mInodeTree) {
      Inode inode = mInodeTree.getInodeById(fileId);
      return getFileInfoInternal(inode);
    }
  }

  /**
   * @param fileId the file id
   * @return the persistence state for the given file
   * @throws FileDoesNotExistException if the file does not exist
   */
  public PersistenceState getPersistenceState(long fileId)
      throws FileDoesNotExistException {
    synchronized (mInodeTree) {
      Inode inode = mInodeTree.getInodeById(fileId);
      return inode.getPersistenceState();
    }
  }

  private FileInfo getFileInfoInternal(Inode inode) throws FileDoesNotExistException {
    // This function should only be called from within synchronized (mInodeTree) blocks.
    FileInfo fileInfo = inode.generateClientFileInfo(mInodeTree.getPath(inode).toString());
    fileInfo.inMemoryPercentage = getInMemoryPercentage(inode);
    TachyonURI path = mInodeTree.getPath(inode);
    TachyonURI resolvedPath;
    try {
      resolvedPath = mMountTable.resolve(path);
    } catch (InvalidPathException e) {
      throw new FileDoesNotExistException(e.getMessage(), e);
    }
    // Only set the UFS path if the path is nested under a mount point.
    if (!path.equals(resolvedPath)) {
      fileInfo.setUfsPath(resolvedPath.toString());
    }
    MasterContext.getMasterSource().incFileInfosGot(1);
    return fileInfo;
  }

  /**
   * Returns a list {@link FileInfo} for a given file id. If the given file id is a file, the list
   * only contains a single object. If it is a directory, the resulting list contains all direct
   * children of the directory.
   *
   * @param fileId the file id to get the {@link FileInfo} for
   * @return the list of {@link FileInfo}s
   * @throws FileDoesNotExistException if the file does not exist
   */
  public List<FileInfo> getFileInfoList(long fileId) throws FileDoesNotExistException {
    MasterContext.getMasterSource().incGetFileInfoOps(1);
    synchronized (mInodeTree) {
      Inode inode = mInodeTree.getInodeById(fileId);

      List<FileInfo> ret = new ArrayList<FileInfo>();
      if (inode.isDirectory()) {
        for (Inode child : ((InodeDirectory) inode).getChildren()) {
          ret.add(getFileInfoInternal(child));
        }
      } else {
        ret.add(getFileInfoInternal(inode));
      }
      MasterContext.getMasterSource().incFileInfosGot(ret.size());
      return ret;
    }
  }

  /**
   * @return a read-only view of the file system master
   */
  public FileSystemMasterView getFileSystemMasterView() {
    return new FileSystemMasterView(this);
  }

  /**
   * Completes a file. After a file is completed, it cannot be written to.
   *
   * @param fileId the file id to complete
   * @param options the method options
   * @throws BlockInfoException if a block information exception is encountered
   * @throws FileDoesNotExistException if the file does not exist
   * @throws InvalidPathException if an invalid path is encountered
   * @throws InvalidFileSizeException if an invalid file size is encountered
   * @throws FileAlreadyCompletedException if the file is already completed
   * @throws AccessControlException if permission checking fails
   */
  public void completeFile(long fileId, CompleteFileOptions options) throws BlockInfoException,
      FileDoesNotExistException, InvalidPathException, InvalidFileSizeException,
      FileAlreadyCompletedException, AccessControlException {
    MasterContext.getMasterSource().incCompleteFileOps(1);
    synchronized (mInodeTree) {
      TachyonURI path = mInodeTree.getPath(mInodeTree.getInodeById(fileId));
      checkPermission(FileSystemAction.WRITE, path, false);
      long opTimeMs = System.currentTimeMillis();
      Inode inode = mInodeTree.getInodeById(fileId);
      if (!inode.isFile()) {
        throw new FileDoesNotExistException(
            ExceptionMessage.FILEID_MUST_BE_FILE.getMessage(fileId));
      }

      InodeFile fileInode = (InodeFile) inode;
      List<Long> blockIdList = fileInode.getBlockIds();
      List<BlockInfo> blockInfoList = mBlockMaster.getBlockInfoList(blockIdList);
      if (!fileInode.isPersisted() && blockInfoList.size() != blockIdList.size()) {
        throw new BlockInfoException("Cannot complete a file without all the blocks committed");
      }

      // Iterate over all file blocks committed to Tachyon, computing the length and verify that all
      // the blocks (except the last one) is the same size as the file block size.
      long inMemoryLength = 0;
      long fileBlockSize = fileInode.getBlockSizeBytes();
      for (int i = 0; i < blockInfoList.size(); i ++) {
        BlockInfo blockInfo = blockInfoList.get(i);
        inMemoryLength += blockInfo.getLength();
        if (i < blockInfoList.size() - 1 && blockInfo.getLength() != fileBlockSize) {
          throw new BlockInfoException(
              "Block index " + i + " has a block size smaller than the file block size ("
                  + fileInode.getBlockSizeBytes() + ")");
        }
      }

      // If the file is persisted, its length is determined by UFS. Otherwise, its length is
      // determined by its memory footprint.
      long length = fileInode.isPersisted() ? options.getUfsLength() : inMemoryLength;

      completeFileInternal(fileInode.getBlockIds(), fileId, length, opTimeMs);
      CompleteFileEntry completeFileEntry = CompleteFileEntry.newBuilder()
          .addAllBlockIds(fileInode.getBlockIds())
          .setId(fileId)
          .setLength(length)
          .setOpTimeMs(opTimeMs)
          .build();
      writeJournalEntry(JournalEntry.newBuilder().setCompleteFile(completeFileEntry).build());
      flushJournal();
    }
  }

  void completeFileInternal(List<Long> blockIds, long fileId, long length, long opTimeMs)
      throws FileDoesNotExistException, InvalidPathException, InvalidFileSizeException,
      FileAlreadyCompletedException {
    // This function should only be called from within synchronized (mInodeTree) blocks.
    InodeFile inode = (InodeFile) mInodeTree.getInodeById(fileId);
    inode.setBlockIds(blockIds);
    inode.setLastModificationTimeMs(opTimeMs);
    inode.complete(length);

    if (inode.isPersisted()) {
      // Commit all the file blocks (without locations) so the metadata for the block exists.
      long currLength = length;
      for (long blockId : inode.getBlockIds()) {
        long blockSize = Math.min(currLength, inode.getBlockSizeBytes());
        mBlockMaster.commitBlockInUFS(blockId, blockSize);
        currLength -= blockSize;
      }
    }
    MasterContext.getMasterSource().incFilesCompleted(1);
  }

  private void completeFileFromEntry(CompleteFileEntry entry)
      throws InvalidPathException, InvalidFileSizeException, FileAlreadyCompletedException {
    try {
      completeFileInternal(entry.getBlockIdsList(), entry.getId(), entry.getLength(),
          entry.getOpTimeMs());
    } catch (FileDoesNotExistException fdnee) {
      throw new RuntimeException(fdnee);
    }
  }

  /**
   * Creates a file (not a directory) for a given path.
   *
   * @param path the file to create
   * @param options method options
   * @return the file id of the create file
<<<<<<< HEAD
   * @throws InvalidPathException
   * @throws FileAlreadyExistsException
   * @throws BlockInfoException
   * @throws IOException if an I/O error occurs
   * @throws AccessControlException if permission checking fails
=======
   * @throws InvalidPathException if an invalid path is encountered
   * @throws FileAlreadyExistsException if the file already exists
   * @throws BlockInfoException if an invalid block information in encountered
   * @throws IOException if the creation fails
>>>>>>> 537985e6
   */
  public long create(TachyonURI path, CreateOptions options)
      throws InvalidPathException, FileAlreadyExistsException, BlockInfoException, IOException,
      AccessControlException {
    MasterContext.getMasterSource().incCreateFileOps(1);
    synchronized (mInodeTree) {
      checkPermission(FileSystemAction.WRITE, path, true);
      InodeTree.CreatePathResult createResult = createInternal(path, options);
      List<Inode> created = createResult.getCreated();

      writeJournalEntry(mDirectoryIdGenerator.toJournalEntry());
      journalCreatePathResult(createResult);
      flushJournal();
      return created.get(created.size() - 1).getId();
    }
  }

  InodeTree.CreatePathResult createInternal(TachyonURI path, CreateOptions options)
      throws InvalidPathException, FileAlreadyExistsException, BlockInfoException, IOException {
    // This function should only be called from within synchronized (mInodeTree) blocks.
    CreatePathOptions createPathOptions = new CreatePathOptions.Builder(MasterContext.getConf())
        .setBlockSizeBytes(options.getBlockSizeBytes()).setDirectory(false)
        .setOperationTimeMs(options.getOperationTimeMs()).setPersisted(options.isPersisted())
        .setRecursive(options.isRecursive()).setTtl(options.getTtl())
        .setPermissionStatus(PermissionStatus.get(MasterContext.getConf(), true)).build();
    InodeTree.CreatePathResult createResult = mInodeTree.createPath(path, createPathOptions);
    // If the create succeeded, the list of created inodes will not be empty.
    List<Inode> created = createResult.getCreated();
    InodeFile inode = (InodeFile) created.get(created.size() - 1);
    if (mWhitelist.inList(path.toString())) {
      inode.setCacheable(true);
    }

    mTtlBuckets.insert(inode);

    MasterContext.getMasterSource().incFilesCreated(1);
    MasterContext.getMasterSource().incDirectoriesCreated(created.size() - 1);
    return createResult;
  }

  /**
   * Reinitializes the blocks of an existing open file.
   *
   * @param path the path to the file
   * @param blockSizeBytes the new block size
   * @param ttl the ttl
   * @return the file id
   * @throws InvalidPathException if the path is invalid
   */
  public long reinitializeFile(TachyonURI path, long blockSizeBytes, long ttl)
      throws InvalidPathException {
    synchronized (mInodeTree) {
      long id = mInodeTree.reinitializeFile(path, blockSizeBytes, ttl);
      ReinitializeFileEntry reinitializeFile = ReinitializeFileEntry.newBuilder()
          .setPath(path.getPath())
          .setBlockSizeBytes(blockSizeBytes)
          .setTtl(ttl)
          .build();
      writeJournalEntry(JournalEntry.newBuilder().setReinitializeFile(reinitializeFile).build());
      flushJournal();
      return id;
    }
  }

  private void resetBlockFileFromEntry(ReinitializeFileEntry entry) {
    try {
      mInodeTree.reinitializeFile(new TachyonURI(entry.getPath()), entry.getBlockSizeBytes(),
          entry.getTtl());
    } catch (InvalidPathException e) {
      throw new RuntimeException(e);
    }
  }

  /**
   * @param fileId the file id to get the next block id for
   * @return the next block id for the given file
   * @throws FileDoesNotExistException if the file does not exist
   */
  public long getNewBlockIdForFile(long fileId) throws FileDoesNotExistException {
    MasterContext.getMasterSource().incGetNewBlockOps(1);
    Inode inode;
    synchronized (mInodeTree) {
      inode = mInodeTree.getInodeById(fileId);
    }
    if (!inode.isFile()) {
      throw new FileDoesNotExistException(ExceptionMessage.FILEID_MUST_BE_FILE.getMessage(fileId));
    }
    MasterContext.getMasterSource().incNewBlocksGot(1);
    return ((InodeFile) inode).getNewBlockId();
  }

  /**
   * @return the number of files and directories
   */
  public int getNumberOfPaths() {
    synchronized (mInodeTree) {
      return mInodeTree.getSize();
    }
  }

  /**
   * @return the number of pinned files and directories
   */
  public int getNumberOfPinnedFiles() {
    synchronized (mInodeTree) {
      return mInodeTree.getPinnedSize();
    }
  }

  /**
   * Deletes a given file id.
   *
   * @param fileId the file id to delete
   * @param recursive if true, will delete all its children
   * @return true if the file was deleted, false otherwise
   * @throws FileDoesNotExistException if the file does not exist
   * @throws IOException if an I/O error occurs
   * @throws DirectoryNotEmptyException if recursive is false and the file is a nonempty directory
   * @throws AccessControlException if permission checking fails
   */
  public boolean deleteFile(long fileId, boolean recursive)
      throws IOException, FileDoesNotExistException, DirectoryNotEmptyException,
      AccessControlException {
    MasterContext.getMasterSource().incDeletePathOps(1);
    synchronized (mInodeTree) {
      TachyonURI path = mInodeTree.getPath(mInodeTree.getInodeById(fileId));
      checkPermission(FileSystemAction.WRITE, path, true);
      long opTimeMs = System.currentTimeMillis();
      boolean ret = deleteFileInternal(fileId, recursive, false, opTimeMs);
      DeleteFileEntry deleteFile = DeleteFileEntry.newBuilder()
          .setId(fileId)
          .setRecursive(recursive)
          .setOpTimeMs(opTimeMs)
          .build();
      writeJournalEntry(JournalEntry.newBuilder().setDeleteFile(deleteFile).build());
      flushJournal();
      return ret;
    }
  }

  private void deleteFileFromEntry(DeleteFileEntry entry) {
    MasterContext.getMasterSource().incDeletePathOps(1);
    try {
      deleteFileInternal(entry.getId(), entry.getRecursive(), true, entry.getOpTimeMs());
    } catch (Exception e) {
      throw new RuntimeException(e);
    }
  }

  /**
   * Convenience method for avoiding {@link DirectoryNotEmptyException} when calling
   * {@link #deleteFileInternal(long, boolean, boolean, long)}.
   *
   * @param fileId the file id
   * @param replayed whether the operation is a result of replaying the journal
   * @param opTimeMs the time of the operation
   * @return if the file is successfully deleted
   * @throws FileDoesNotExistException if a non-existent file is encountered
   * @throws IOException if an I/O error is encountered
   */
  boolean deleteFileRecursiveInternal(long fileId, boolean replayed, long opTimeMs)
      throws FileDoesNotExistException, IOException {
    try {
      return deleteFileInternal(fileId, true, replayed, opTimeMs);
    } catch (DirectoryNotEmptyException e) {
      throw new IllegalStateException(
          "deleteFileInternal should never throw DirectoryNotEmptyException when recursive is true",
          e);
    }
  }

  /**
   * Implements file deletion.
   *
   * @param fileId the file id
   * @param recursive if the file id identifies a directory, this flag specifies whether the
   *        directory content should be deleted recursively
   * @param replayed whether the operation is a result of replaying the journal
   * @param opTimeMs the time of the operation
   * @return true if the file is successfully deleted
   * @throws FileDoesNotExistException if a non-existent file is encountered
   * @throws IOException if an I/O error is encountered
   * @throws DirectoryNotEmptyException if recursive is false and the file is a nonempty directory
   */
  boolean deleteFileInternal(long fileId, boolean recursive, boolean replayed, long opTimeMs)
      throws FileDoesNotExistException, IOException, DirectoryNotEmptyException {
    // This function should only be called from within synchronized (mInodeTree) blocks.
    //
    // TODO(jiri): A crash after any UFS object is deleted and before the delete operation is
    // journaled will result in an inconsistency between Tachyon and UFS.
    Inode inode = mInodeTree.getInodeById(fileId);
    if (inode == null) {
      return true;
    }
    if (inode.isDirectory() && !recursive && ((InodeDirectory) inode).getNumberOfChildren() > 0) {
      // inode is nonempty, and we don't want to delete a nonempty directory unless recursive is
      // true
      throw new DirectoryNotEmptyException(ExceptionMessage.DELETE_NONEMPTY_DIRECTORY_NONRECURSIVE,
          inode.getName());
    }
    if (mInodeTree.isRootId(inode.getId())) {
      // The root cannot be deleted.
      return false;
    }

    List<Inode> delInodes = new ArrayList<Inode>();
    delInodes.add(inode);
    if (inode.isDirectory()) {
      delInodes.addAll(mInodeTree.getInodeChildrenRecursive((InodeDirectory) inode));
    }

    // We go through each inode, removing it from it's parent set and from mDelInodes. If it's a
    // file, we deal with the checkpoints and blocks as well.
    for (int i = delInodes.size() - 1; i >= 0; i --) {
      Inode delInode = delInodes.get(i);

      // TODO(jiri): What should the Tachyon behavior be when a UFS delete operation fails?
      // Currently, it will result in an inconsistency between Tachyon and UFS.
      if (!replayed && delInode.isPersisted()) {
        // Delete the file in the under file system.
        try {
          String ufsPath = mMountTable.resolve(mInodeTree.getPath(delInode)).toString();
          UnderFileSystem ufs = UnderFileSystem.get(ufsPath, MasterContext.getConf());
          if (!ufs.exists(ufsPath)) {
            LOG.warn("File does not exist the underfs: {}", ufsPath);
          } else if (!ufs.delete(ufsPath, true)) {
            LOG.error("Failed to delete {}", ufsPath);
            return false;
          }
        } catch (InvalidPathException e) {
          LOG.warn(e.getMessage());
        }
      }

      if (delInode.isFile()) {
        // Remove corresponding blocks from workers.
        mBlockMaster.removeBlocks(((InodeFile) delInode).getBlockIds());
      }

      mInodeTree.deleteInode(delInode, opTimeMs);
    }
    MasterContext.getMasterSource().incPathsDeleted(delInodes.size());
    return true;
  }

  /**
   * Returns the {@link FileBlockInfo} for given file and block index.
   *
   * @param fileId the file id to get the info for
   * @param fileBlockIndex the block index of the file to get the block info for
   * @return the {@link FileBlockInfo} for the file and block index
   * @throws FileDoesNotExistException if the file does not exist
   * @throws BlockInfoException if the block size is invalid
   * @throws InvalidPathException if the mount table is not able to resolve the file
   */
  public FileBlockInfo getFileBlockInfo(long fileId, int fileBlockIndex)
      throws BlockInfoException, FileDoesNotExistException, InvalidPathException {
    MasterContext.getMasterSource().incGetFileBlockInfoOps(1);
    synchronized (mInodeTree) {
      Inode inode = mInodeTree.getInodeById(fileId);
      if (inode.isDirectory()) {
        throw new FileDoesNotExistException(
            ExceptionMessage.FILEID_MUST_BE_FILE.getMessage(fileId));
      }
      InodeFile file = (InodeFile) inode;
      List<Long> blockIdList = new ArrayList<Long>(1);
      blockIdList.add(file.getBlockIdByIndex(fileBlockIndex));
      List<BlockInfo> blockInfoList = mBlockMaster.getBlockInfoList(blockIdList);
      if (blockInfoList.size() != 1) {
        throw new BlockInfoException(
            "FileId " + fileId + " BlockIndex " + fileBlockIndex + " is not a valid block.");
      }
      FileBlockInfo blockInfo = generateFileBlockInfo(file, blockInfoList.get(0));
      MasterContext.getMasterSource().incFileBlockInfosGot(1);
      return blockInfo;
    }
  }

  /**
   * @param fileId the file id to get the info for
   * @return a list of {@link FileBlockInfo} for all the blocks of the given file
   * @throws FileDoesNotExistException if the file does not exist
   * @throws InvalidPathException if the path of the given file is invalid
   */
  public List<FileBlockInfo> getFileBlockInfoList(long fileId)
      throws FileDoesNotExistException, InvalidPathException {
    MasterContext.getMasterSource().incGetFileBlockInfoOps(1);
    synchronized (mInodeTree) {
      Inode inode = mInodeTree.getInodeById(fileId);
      if (inode.isDirectory()) {
        throw new FileDoesNotExistException(
            ExceptionMessage.FILEID_MUST_BE_FILE.getMessage(fileId));
      }
      InodeFile file = (InodeFile) inode;
      List<BlockInfo> blockInfoList = mBlockMaster.getBlockInfoList(file.getBlockIds());

      List<FileBlockInfo> ret = new ArrayList<FileBlockInfo>();
      for (BlockInfo blockInfo : blockInfoList) {
        ret.add(generateFileBlockInfo(file, blockInfo));
      }
      MasterContext.getMasterSource().incFileBlockInfosGot(ret.size());
      return ret;
    }
  }

  /**
   * @param path the path to the file
   * @return a list of {@link FileBlockInfo} for all the blocks of the given file
   * @throws FileDoesNotExistException if the file does not exist
   * @throws InvalidPathException if the path is invalid
   * @throws AccessControlException if permission checking fails
   */
  public List<FileBlockInfo> getFileBlockInfoList(TachyonURI path)
      throws FileDoesNotExistException, InvalidPathException, AccessControlException {
    long fileId = getFileId(path);
    return getFileBlockInfoList(fileId);
  }

  /**
   * Generates a {@link FileBlockInfo} object from internal metadata. This adds file information to
   * the block, such as the file offset, and additional UFS locations for the block.
   *
   * @param file the file the block is a part of
   * @param blockInfo the {@link BlockInfo} to generate the {@link FileBlockInfo} from
   * @return a new {@link FileBlockInfo} for the block
   * @throws InvalidPathException if the mount table is not able to resolve the file
   */
  private FileBlockInfo generateFileBlockInfo(InodeFile file, BlockInfo blockInfo)
      throws InvalidPathException {
    // This function should only be called from within synchronized (mInodeTree) blocks.
    FileBlockInfo fileBlockInfo = new FileBlockInfo();
    fileBlockInfo.blockInfo = blockInfo;
    fileBlockInfo.ufsLocations = new ArrayList<WorkerNetAddress>();

    // The sequence number part of the block id is the block index.
    fileBlockInfo.offset = file.getBlockSizeBytes() * BlockId.getSequenceNumber(blockInfo.blockId);

    if (fileBlockInfo.blockInfo.locations.isEmpty() && file.isPersisted()) {
      // No tachyon locations, but there is a checkpoint in the under storage system. Add the
      // locations from the under storage system.
      String ufsPath = mMountTable.resolve(mInodeTree.getPath(file)).toString();
      UnderFileSystem ufs = UnderFileSystem.get(ufsPath, MasterContext.getConf());
      List<String> locs;
      try {
        locs = ufs.getFileLocations(ufsPath, fileBlockInfo.offset);
      } catch (IOException e) {
        return fileBlockInfo;
      }
      if (locs != null) {
        for (String loc : locs) {
          String resolvedHost = loc;
          int resolvedPort = -1;
          try {
            String[] ipport = loc.split(":");
            if (ipport.length == 2) {
              resolvedHost = ipport[0];
              resolvedPort = Integer.parseInt(ipport[1]);
            }
          } catch (NumberFormatException nfe) {
            continue;
          }
          // The resolved port is the data transfer port not the rpc port
          fileBlockInfo.ufsLocations.add(new WorkerNetAddress(resolvedHost, -1, resolvedPort, -1));
        }
      }
    }
    return fileBlockInfo;
  }

  /**
   * Returns whether the inodeFile is fully in memory or not. The file is fully in memory only if
   * all the blocks of the file are in memory, in other words, the in memory percentage is 100.
   *
   * @return true if the file is fully in memory, false otherwise
   */
  private boolean isFullyInMemory(InodeFile inode) {
    return getInMemoryPercentage(inode) == 100;
  }

  /**
   * @return absolute paths of all in memory files
   */
  public List<TachyonURI> getInMemoryFiles() {
    List<TachyonURI> ret = new ArrayList<TachyonURI>();
    Queue<Pair<InodeDirectory, TachyonURI>> nodesQueue =
        new LinkedList<Pair<InodeDirectory, TachyonURI>>();
    synchronized (mInodeTree) {
      // TODO(yupeng): Verify we want to use absolute path.
      nodesQueue.add(new Pair<InodeDirectory, TachyonURI>(mInodeTree.getRoot(),
          new TachyonURI(TachyonURI.SEPARATOR)));
      while (!nodesQueue.isEmpty()) {
        Pair<InodeDirectory, TachyonURI> pair = nodesQueue.poll();
        InodeDirectory directory = pair.getFirst();
        TachyonURI curUri = pair.getSecond();

        Set<Inode> children = directory.getChildren();
        for (Inode inode : children) {
          TachyonURI newUri = curUri.join(inode.getName());
          if (inode.isDirectory()) {
            nodesQueue.add(new Pair<InodeDirectory, TachyonURI>((InodeDirectory) inode, newUri));
          } else if (isFullyInMemory((InodeFile) inode)) {
            ret.add(newUri);
          }
        }
      }
    }
    return ret;
  }

  /**
   * Gets the in-memory percentage of an Inode. For a file that has all blocks in memory, it returns
   * 100; for a file that has no block in memory, it returns 0. Returns 0 for a directory.
   *
   * @param inode the inode
   * @return the in memory percentage
   */
  private int getInMemoryPercentage(Inode inode) {
    if (!inode.isFile()) {
      return 0;
    }
    InodeFile inodeFile = (InodeFile) inode;

    long length = inodeFile.getLength();
    if (length == 0) {
      return 100;
    }

    long inMemoryLength = 0;
    for (BlockInfo info : mBlockMaster.getBlockInfoList(inodeFile.getBlockIds())) {
      if (isInTopStorageTier(info)) {
        inMemoryLength += info.getLength();
      }
    }
    return (int) (inMemoryLength * 100 / length);
  }

  /**
   * @return true if the given block is in the top storage level in some worker, false otherwise
   */
  private boolean isInTopStorageTier(BlockInfo blockInfo) {
    for (BlockLocation location : blockInfo.getLocations()) {
      if (mBlockMaster.getGlobalStorageTierAssoc().getOrdinal(location.getTierAlias()) == 0) {
        return true;
      }
    }
    return false;
  }

  /**
   * Creates a directory for a given path.
   *
   * @param path the path of the directory
   * @param options method options
   * @return an {@link tachyon.master.file.meta.InodeTree.CreatePathResult} representing the
   *         modified inodes and created inodes during path creation
   * @throws InvalidPathException when the path is invalid, please see documentation on
   *         {@link InodeTree#createPath(TachyonURI, CreatePathOptions)} for more details
   * @throws FileAlreadyExistsException when there is already a file at path
<<<<<<< HEAD
   * @throws IOException
   * @throws AccessControlException if permission checking fails
=======
   * @throws IOException if a non-Tachyon related exception occurs
>>>>>>> 537985e6
   */
  public InodeTree.CreatePathResult mkdir(TachyonURI path, MkdirOptions options)
      throws InvalidPathException, FileAlreadyExistsException, IOException, AccessControlException {
    LOG.debug("mkdir {} ", path);
    MasterContext.getMasterSource().incCreateDirectoriesOps(1);
    synchronized (mInodeTree) {
      try {
        checkPermission(FileSystemAction.WRITE, path, true);
        CreatePathOptions createPathOptions = new CreatePathOptions.Builder(MasterContext.getConf())
            .setAllowExists(options.isAllowExists())
            .setDirectory(true)
            .setPersisted(options.isPersisted())
            .setRecursive(options.isRecursive())
            .setOperationTimeMs(options.getOperationTimeMs())
            .setPermissionStatus(PermissionStatus.get(MasterContext.getConf(), true))
            .build();
        InodeTree.CreatePathResult createResult = mInodeTree.createPath(path, createPathOptions);

        LOG.debug("writing journal entry for mkdir {}", path);
        writeJournalEntry(mDirectoryIdGenerator.toJournalEntry());
        journalCreatePathResult(createResult);
        flushJournal();
        LOG.debug("flushed journal for mkdir {}", path);
        MasterContext.getMasterSource().incDirectoriesCreated(1);
        return createResult;
      } catch (BlockInfoException bie) {
        // Since we are creating a directory, the block size is ignored, no such exception should
        // happen.
        Throwables.propagate(bie);
      }
    }
    return null;
  }

  /**
   * Journals the {@link InodeTree.CreatePathResult}. This does not flush the journal.
   * Synchronization is required outside of this method.
   *
   * @param createResult the {@link InodeTree.CreatePathResult} to journal
   */
  private void journalCreatePathResult(InodeTree.CreatePathResult createResult) {
    for (Inode inode : createResult.getModified()) {
      InodeLastModificationTimeEntry inodeLastModificationTime =
          InodeLastModificationTimeEntry.newBuilder()
          .setId(inode.getId())
          .setLastModificationTimeMs(inode.getLastModificationTimeMs())
          .build();
      writeJournalEntry(JournalEntry.newBuilder()
          .setInodeLastModificationTime(inodeLastModificationTime).build());
    }
    for (Inode inode : createResult.getCreated()) {
      writeJournalEntry(inode.toJournalEntry());
    }
    for (Inode inode : createResult.getPersisted()) {
      PersistDirectoryEntry persistDirectory = PersistDirectoryEntry.newBuilder()
          .setId(inode.getId())
          .build();
      writeJournalEntry(JournalEntry.newBuilder().setPersistDirectory(persistDirectory).build());
    }
  }

  /**
   * Renames a file to a destination.
   *
   * @param fileId the source file to rename
   * @param dstPath the destination path to rename the file to
   * @return true if the operation was successful and false otherwise
   * @throws FileDoesNotExistException if a non-existent file is encountered
   * @throws InvalidPathException if an invalid path is encountered
   * @throws IOException if an I/O error occurs
   * @throws AccessControlException if permission checking fails
   */
  public boolean rename(long fileId, TachyonURI dstPath)
      throws FileDoesNotExistException, InvalidPathException, IOException, AccessControlException {
    MasterContext.getMasterSource().incRenamePathOps(1);
    synchronized (mInodeTree) {
      Inode srcInode = mInodeTree.getInodeById(fileId);
      TachyonURI srcPath = mInodeTree.getPath(srcInode);
      checkPermission(FileSystemAction.WRITE, srcPath, true);
      checkPermission(FileSystemAction.WRITE, dstPath, true);
      // Renaming path to itself is a no-op.
      if (srcPath.equals(dstPath)) {
        return true;
      }
      // Renaming the root is not allowed.
      if (srcPath.isRoot() || dstPath.isRoot()) {
        return false;
      }
      // Renaming across mount points is not allowed.
      String srcMount = mMountTable.getMountPoint(srcPath);
      String dstMount = mMountTable.getMountPoint(dstPath);
      if ((srcMount == null && dstMount != null) || (srcMount != null && dstMount == null)
          || (srcMount != null && dstMount != null && !srcMount.equals(dstMount))) {
        LOG.warn("Renaming {} to {} spans mount points.", srcPath, dstPath);
        return false;
      }
      // Renaming onto a mount point is not allowed.
      if (mMountTable.isMountPoint(dstPath)) {
        return false;
      }
      // Renaming a path to one of its subpaths is not allowed. Check for that, by making sure
      // srcComponents isn't a prefix of dstComponents.
      if (PathUtils.hasPrefix(dstPath.getPath(), srcPath.getPath())) {
        throw new InvalidPathException(
            "Failed to rename: " + srcPath + " is a prefix of " + dstPath);
      }

      TachyonURI dstParentURI = dstPath.getParent();

      // Get the inodes of the src and dst parents.
      Inode srcParentInode = mInodeTree.getInodeById(srcInode.getParentId());
      if (!srcParentInode.isDirectory()) {
        return false;
      }
      Inode dstParentInode = mInodeTree.getInodeByPath(dstParentURI);
      if (!dstParentInode.isDirectory()) {
        return false;
      }

      // Make sure destination path does not exist
      InodeDirectory dstParentDirectory = (InodeDirectory) dstParentInode;
      String[] dstComponents = PathUtils.getPathComponents(dstPath.getPath());
      if (dstParentDirectory.getChild(dstComponents[dstComponents.length - 1]) != null) {
        return false;
      }

      // Now we remove srcInode from it's parent and insert it into dstPath's parent
      long opTimeMs = System.currentTimeMillis();
      if (!renameInternal(fileId, dstPath, false, opTimeMs)) {
        return false;
      }

      RenameEntry rename = RenameEntry.newBuilder()
          .setId(fileId)
          .setDstPath(dstPath.getPath())
          .setOpTimeMs(opTimeMs)
          .build();
      writeJournalEntry(JournalEntry.newBuilder().setRename(rename).build());
      flushJournal();

      LOG.debug("Renamed {} to {}", srcPath, dstPath);
      return true;
    }
  }

  /**
   * Implements renaming.
   *
   * @param fileId the file id of the rename source
   * @param dstPath the path to the rename destionation
   * @param replayed whether the operation is a result of replaying the journal
   * @param opTimeMs the time of the operation
   * @return true if the operation was successful and false otherwise
   * @throws FileDoesNotExistException if a non-existent file is encountered
   * @throws InvalidPathException if an invalid path is encountered
   * @throws IOException if an I/O error is encountered
   */
  boolean renameInternal(long fileId, TachyonURI dstPath, boolean replayed, long opTimeMs)
      throws FileDoesNotExistException, InvalidPathException, IOException {
    // This function should only be called from within synchronized (mInodeTree) blocks.
    Inode srcInode = mInodeTree.getInodeById(fileId);
    TachyonURI srcPath = mInodeTree.getPath(srcInode);
    LOG.debug("Renaming {} to {}", srcPath, dstPath);

    // If the source file is persisted, rename it in the UFS.
    FileInfo fileInfo = getFileInfoInternal(srcInode);
    if (!replayed && fileInfo.isPersisted) {
      String ufsSrcPath = mMountTable.resolve(srcPath).toString();
      String ufsDstPath = mMountTable.resolve(dstPath).toString();
      UnderFileSystem ufs = UnderFileSystem.get(ufsSrcPath, MasterContext.getConf());
      String parentPath = new TachyonURI(ufsDstPath).getParent().toString();
      if (!ufs.exists(parentPath) && !ufs.mkdirs(parentPath, true)) {
        LOG.error("Failed to create {}", parentPath);
        return false;
      }
      if (!ufs.rename(ufsSrcPath, ufsDstPath)) {
        LOG.error("Failed to rename {} to {}", ufsSrcPath, ufsDstPath);
        return false;
      }
    }

    // TODO(jiri): A crash between now and the time the rename operation is journaled will result in
    // an inconsistency between Tachyon and UFS.
    Inode srcParentInode = mInodeTree.getInodeById(srcInode.getParentId());
    TachyonURI dstParentURI = dstPath.getParent();
    Inode dstParentInode = mInodeTree.getInodeByPath(dstParentURI);
    ((InodeDirectory) srcParentInode).removeChild(srcInode);
    srcParentInode.setLastModificationTimeMs(opTimeMs);
    srcInode.setParentId(dstParentInode.getId());
    srcInode.setName(dstPath.getName());
    ((InodeDirectory) dstParentInode).addChild(srcInode);
    dstParentInode.setLastModificationTimeMs(opTimeMs);
    MasterContext.getMasterSource().incPathsRenamed(1);
    propagatePersisted(srcInode, replayed);

    return true;
  }

  private void renameFromEntry(RenameEntry entry) {
    MasterContext.getMasterSource().incRenamePathOps(1);
    try {
      renameInternal(entry.getId(), new TachyonURI(entry.getDstPath()), true,
          entry.getOpTimeMs());
    } catch (Exception e) {
      throw new RuntimeException(e);
    }
  }

  /**
   * Propagates the persisted status to all parents of the given inode in the same mount partition.
   *
   * @param inode the inode to start the propagation at
   * @param replayed whether the invocation is a result of replaying the journal
   * @throws FileDoesNotExistException if a non-existent file is encountered
   */
  private void propagatePersisted(Inode inode, boolean replayed)
      throws FileDoesNotExistException {
    if (!inode.isPersisted()) {
      return;
    }
    Inode handle = inode;
    while (handle.getParentId() != InodeTree.NO_PARENT) {
      handle = mInodeTree.getInodeById(handle.getParentId());
      TachyonURI path = mInodeTree.getPath(handle);
      if (mMountTable.isMountPoint(path)) {
        // Stop propagating the persisted status at mount points.
        break;
      }
      if (handle.isPersisted()) {
        // Stop if a persisted directory is encountered.
        break;
      }
      handle.setPersistenceState(PersistenceState.PERSISTED);
      if (!replayed) {
        PersistDirectoryEntry persistDirectory = PersistDirectoryEntry.newBuilder()
            .setId(inode.getId())
            .build();
        writeJournalEntry(JournalEntry.newBuilder().setPersistDirectory(persistDirectory).build());
      }
    }
  }

  /**
   * Frees or evicts all of the blocks of the file from tachyon storage. If the given file is a
   * directory, and the 'recursive' flag is enabled, all descendant files will also be freed.
   *
   * @param fileId the file to free
   * @param recursive if true, and the file is a directory, all descendants will be freed
   * @return true if the file was freed
   * @throws FileDoesNotExistException if the file does not exist
   * @throws AccessControlException if permission checking fails
   */
  public boolean free(long fileId, boolean recursive) throws FileDoesNotExistException,
      AccessControlException {
    MasterContext.getMasterSource().incFreeFileOps(1);
    synchronized (mInodeTree) {
      Inode inode = mInodeTree.getInodeById(fileId);

      if (inode.isDirectory() && !recursive && ((InodeDirectory) inode).getNumberOfChildren() > 0) {
        // inode is nonempty, and we don't want to free a nonempty directory unless recursive is
        // true
        return false;
      }

      TachyonURI path = mInodeTree.getPath(mInodeTree.getInodeById(fileId));
      checkPermission(FileSystemAction.WRITE, path, false);
      List<Inode> freeInodes = new ArrayList<Inode>();
      freeInodes.add(inode);
      if (inode.isDirectory()) {
        freeInodes.addAll(mInodeTree.getInodeChildrenRecursive((InodeDirectory) inode));
      }

      // We go through each inode.
      for (int i = freeInodes.size() - 1; i >= 0; i --) {
        Inode freeInode = freeInodes.get(i);

        if (freeInode.isFile()) {
          // Remove corresponding blocks from workers.
          mBlockMaster.removeBlocks(((InodeFile) freeInode).getBlockIds());
        }
      }
      MasterContext.getMasterSource().incFilesFreed(freeInodes.size());
    }
    return true;
  }

  /**
   * Gets the path of a file with the given id.
   *
   * @param fileId the id of the file to look up
   * @return the path of the file
   * @throws FileDoesNotExistException raise if the file does not exist
   */
  public TachyonURI getPath(long fileId) throws FileDoesNotExistException {
    synchronized (mInodeTree) {
      return mInodeTree.getPath(mInodeTree.getInodeById(fileId));
    }
  }

  /**
   * @return the set of inode ids which are pinned
   */
  public Set<Long> getPinIdList() {
    synchronized (mInodeTree) {
      return mInodeTree.getPinIdSet();
    }
  }

  /**
   * @return the ufs address for this master
   */
  public String getUfsAddress() {
    return MasterContext.getConf().get(Constants.UNDERFS_ADDRESS);
  }

  /**
   * @return the white list
   */
  public List<String> getWhiteList() {
    return mWhitelist.getList();
  }

  /**
   * @return all the files lost on the workers
   */
  public List<Long> getLostFiles() {
    Set<Long> lostFiles = Sets.newHashSet();
    for (long blockId : mBlockMaster.getLostBlocks()) {
      // the file id is the container id of the block id
      long containerId = BlockId.getContainerId(blockId);
      long fileId = IdUtils.createFileId(containerId);
      lostFiles.add(fileId);
    }
    return new ArrayList<Long>(lostFiles);
  }

  /**
   * Reports a file as lost.
   *
   * @param fileId the id of the file
   * @throws FileDoesNotExistException if the file does not exist
   */
  public void reportLostFile(long fileId) throws FileDoesNotExistException {
    synchronized (mInodeTree) {
      Inode inode = mInodeTree.getInodeById(fileId);
      if (inode.isDirectory()) {
        LOG.warn("Reported file is a directory {}", inode);
        return;
      }

      List<Long> blockIds = Lists.newArrayList();
      try {
        for (FileBlockInfo fileBlockInfo : getFileBlockInfoList(fileId)) {
          blockIds.add(fileBlockInfo.blockInfo.blockId);
        }
      } catch (InvalidPathException e) {
        LOG.info("Failed to get file info {}", fileId, e);
      }
      mBlockMaster.reportLostBlocks(blockIds);
      LOG.info("Reported file loss of blocks {}. Tachyon will recompute it: {}", blockIds, fileId);
    }
  }

  /**
   * Loads metadata for the object identified by the given path from UFS into Tachyon.
   *
   * @param path the path for which metadata should be loaded
   * @param recursive whether parent directories should be created if they do not already exist
   * @return the file id of the loaded path
   * @throws BlockInfoException if an invalid block size is encountered
   * @throws FileAlreadyExistsException if the object to be loaded already exists
   * @throws FileDoesNotExistException if there is no UFS path
   * @throws InvalidPathException if invalid path is encountered
   * @throws InvalidFileSizeException if invalid file size is encountered
   * @throws FileAlreadyCompletedException if the file is already completed
   * @throws IOException if an I/O error occurs
   * @throws AccessControlException if permission checking fails
   */
  // TODO(jiri): Make it possible to load UFS objects recursively.
  public long loadMetadata(TachyonURI path, boolean recursive)
      throws BlockInfoException, FileAlreadyExistsException, FileDoesNotExistException,
      InvalidPathException, InvalidFileSizeException, FileAlreadyCompletedException, IOException,
      AccessControlException {
    TachyonURI ufsPath;
    synchronized (mInodeTree) {
      checkPermission(FileSystemAction.READ, path, false);
      ufsPath = mMountTable.resolve(path);
    }
    UnderFileSystem ufs = UnderFileSystem.get(ufsPath.toString(), MasterContext.getConf());
    try {
      if (!ufs.exists(ufsPath.getPath())) {
        throw new FileDoesNotExistException(
            ExceptionMessage.PATH_DOES_NOT_EXIST.getMessage(path.getPath()));
      }
      if (ufs.isFile(ufsPath.getPath())) {
        long ufsBlockSizeByte = ufs.getBlockSizeByte(ufsPath.toString());
        long ufsLength = ufs.getFileSize(ufsPath.toString());
        // Metadata loaded from UFS has no TTL set.
        CreateOptions createOptions = new CreateOptions.Builder(MasterContext.getConf())
            .setBlockSizeBytes(ufsBlockSizeByte)
            .setRecursive(recursive)
            .setPersisted(true)
            .build();
        long fileId = create(path, createOptions);
        CompleteFileOptions completeOptions =
            new CompleteFileOptions.Builder(MasterContext.getConf()).setUfsLength(ufsLength)
                .build();
        completeFile(fileId, completeOptions);
        return fileId;
      } else {
        return loadMetadataDirectory(path, recursive);
      }
    } catch (IOException e) {
      LOG.error(ExceptionUtils.getStackTrace(e));
      throw e;
    }
  }

  /**
   * Loads metadata for the directory identified by the given path from UFS into Tachyon. This does
   * not actually require looking at the UFS path.
   *
   * @param path the path for which metadata should be loaded
   * @param recursive whether parent directories should be created if they do not already exist
   * @return the file id of the loaded directory
   * @throws FileAlreadyExistsException if the object to be loaded already exists
   * @throws InvalidPathException if invalid path is encountered
   * @throws IOException if an I/O error occurs   *
   * @throws AccessControlException if permission checking fails
   */
  private long loadMetadataDirectory(TachyonURI path, boolean recursive)
      throws IOException, FileAlreadyExistsException, InvalidPathException, AccessControlException {
    MkdirOptions options =
        new MkdirOptions.Builder(MasterContext.getConf()).setRecursive(recursive)
            .setPersisted(true).build();
    InodeTree.CreatePathResult result = mkdir(path, options);
    List<Inode> inodes = null;
    if (result.getCreated().size() > 0) {
      inodes = result.getCreated();
    } else if (result.getPersisted().size() > 0) {
      inodes = result.getPersisted();
    } else if (result.getModified().size() > 0) {
      inodes = result.getModified();
    }
    if (inodes == null) {
      throw new FileAlreadyExistsException(ExceptionMessage.FILE_ALREADY_EXISTS.getMessage(path));
    }
    return inodes.get(inodes.size() - 1).getId();
  }

  /**
   * Mounts a UFS path onto a Tachyon path.
   *
   * @param tachyonPath the URI of the Tachyon path
   * @param ufsPath the URI of the UFS path
   * @return true if the UFS path was successfully mounted, false otherwise
   * @throws FileAlreadyExistsException if the path to be mounted already exists
   * @throws InvalidPathException if an invalid path is encountered
   * @throws IOException if an I/O error occurs
   */
  public boolean mount(TachyonURI tachyonPath, TachyonURI ufsPath)
      throws FileAlreadyExistsException, InvalidPathException, IOException, AccessControlException {
    MasterContext.getMasterSource().incMountOps(1);
    synchronized (mInodeTree) {
      checkPermission(FileSystemAction.WRITE, tachyonPath, true);
      if (mountInternal(tachyonPath, ufsPath)) {
        boolean loadMetadataSuceeded = false;
        try {
          // This will create the directory at tachyonPath
          loadMetadataDirectory(tachyonPath, false);
          loadMetadataSuceeded = true;
        } finally {
          if (!loadMetadataSuceeded) {
            // We should be throwing an exception in this scenario
            unmountInternal(tachyonPath);
          }
        }
        AddMountPointEntry addMountPoint =
            AddMountPointEntry.newBuilder().setTachyonPath(tachyonPath.toString())
                .setUfsPath(ufsPath.toString()).build();
        writeJournalEntry(JournalEntry.newBuilder().setAddMountPoint(addMountPoint).build());
        flushJournal();
        MasterContext.getMasterSource().incPathsMounted(1);
        return true;
      }
    }
    return false;
  }

  void mountFromEntry(AddMountPointEntry entry) throws InvalidPathException, IOException {
    TachyonURI tachyonURI = new TachyonURI(entry.getTachyonPath());
    TachyonURI ufsURI = new TachyonURI(entry.getUfsPath());
    mountInternal(tachyonURI, ufsURI);
  }

  boolean mountInternal(TachyonURI tachyonPath, TachyonURI ufsPath) throws InvalidPathException,
      IOException {
    // Check that the ufsPath exists and is a directory
    UnderFileSystem ufs = UnderFileSystem.get(ufsPath.toString(), MasterContext.getConf());
    if (!ufs.exists(ufsPath.getPath())) {
      LOG.warn(ExceptionMessage.UFS_PATH_DOES_NOT_EXIST.getMessage(ufsPath.getPath()));
      return false;
    }
    if (ufs.isFile(ufsPath.getPath())) {
      LOG.warn(ExceptionMessage.PATH_MUST_BE_DIRECTORY.getMessage(ufsPath.getPath()));
      return false;
    }
    // Check that the tachyonPath we're creating doesn't shadow a path in the default UFS
    String defaultUfsPath = MasterContext.getConf().get(Constants.UNDERFS_ADDRESS);
    UnderFileSystem defaultUfs = UnderFileSystem.get(defaultUfsPath, MasterContext.getConf());
    if (defaultUfs.exists(PathUtils.concatPath(defaultUfsPath, tachyonPath.getPath()))) {
      LOG.warn(ExceptionMessage.MOUNT_PATH_SHADOWS_DEFAULT_UFS.getMessage(tachyonPath));
      return false;
    }
    // This should check that we are not mounting a prefix of an existing mount, and that no
    // existing mount is a prefix of this mount.
    return mMountTable.add(tachyonPath, ufsPath);
  }

<<<<<<< HEAD
  public boolean unmount(TachyonURI tachyonPath) throws FileDoesNotExistException,
      InvalidPathException, IOException, AccessControlException {
=======
  /**
   * Unmounts a UFS path previously mounted path onto a Tachyon path.
   *
   * @param tachyonPath the URI of the Tachyon path
   * @return true if the UFS path was successfully unmounted, false otherwise
   * @throws FileDoesNotExistException if the path to be mounted does not exist
   * @throws InvalidPathException if an invalid path is encountered
   * @throws IOException if an I/O error occurs
   */
  public boolean unmount(TachyonURI tachyonPath)
      throws FileDoesNotExistException, InvalidPathException, IOException {
>>>>>>> 537985e6
    MasterContext.getMasterSource().incUnmountOps(1);
    synchronized (mInodeTree) {
      checkPermission(FileSystemAction.WRITE, tachyonPath, true);
      if (unmountInternal(tachyonPath)) {
        Inode inode = mInodeTree.getInodeByPath(tachyonPath);
        // Use the internal delete API, setting {@code replayed} to false to prevent the delete
        // operations from being persisted in the UFS.
        long fileId = inode.getId();
        long opTimeMs = System.currentTimeMillis();
        deleteFileRecursiveInternal(fileId, true /* replayed */, opTimeMs);
        DeleteFileEntry deleteFile = DeleteFileEntry.newBuilder()
            .setId(fileId)
            .setRecursive(true)
            .setOpTimeMs(opTimeMs)
            .build();
        writeJournalEntry(JournalEntry.newBuilder().setDeleteFile(deleteFile).build());
        DeleteMountPointEntry deleteMountPoint = DeleteMountPointEntry.newBuilder()
            .setTachyonPath(tachyonPath.toString())
            .build();
        writeJournalEntry(JournalEntry.newBuilder().setDeleteMountPoint(deleteMountPoint).build());
        flushJournal();
        MasterContext.getMasterSource().incPathsUnmounted(1);
        return true;
      }
    }
    return false;
  }

  void unmountFromEntry(DeleteMountPointEntry entry) throws InvalidPathException {
    TachyonURI tachyonURI = new TachyonURI(entry.getTachyonPath());
    if (!unmountInternal(tachyonURI)) {
      LOG.error("Failed to unmount {}", tachyonURI);
    }
  }

  boolean unmountInternal(TachyonURI tachyonPath) throws InvalidPathException {
    return mMountTable.delete(tachyonPath);
  }

  /**
   * Resets a file. It first free the whole file, and then reinitializes it.
   *
   * @param fileId the id of the file
<<<<<<< HEAD
   * @throws FileDoesNotExistException if the file doesn't exist
   * @throws AccessControlException if permission checking fails
=======
   * @throws FileDoesNotExistException if the file does not exist
>>>>>>> 537985e6
   */
  public void resetFile(long fileId) throws FileDoesNotExistException, AccessControlException {
    // TODO(yupeng) check the file is not persisted
    synchronized (mInodeTree) {
      // free the file first
      free(fileId, false);
      InodeFile inodeFile = (InodeFile) mInodeTree.getInodeById(fileId);
      inodeFile.reset();
    }
  }

  /**
   * Sets the file state.
   *
   * @param fileId the id of the file
   * @param options state options to be set, see {@link SetStateOptions}
<<<<<<< HEAD
   * @throws FileDoesNotExistException if the file doesn't exist
   * @throws AccessControlException if permission checking fails
=======
   * @throws FileDoesNotExistException if the file does not exist
>>>>>>> 537985e6
   */
  public void setState(long fileId, SetStateOptions options) throws FileDoesNotExistException,
      AccessControlException {
    MasterContext.getMasterSource().incSetStateOps(1);
    synchronized (mInodeTree) {
      TachyonURI path = mInodeTree.getPath(mInodeTree.getInodeById(fileId));
      checkPermission(FileSystemAction.WRITE, path, false);
      long opTimeMs = System.currentTimeMillis();
      setStateInternal(fileId, opTimeMs, options);
      SetStateEntry.Builder setState =
          SetStateEntry.newBuilder().setId(fileId).setOpTimeMs(opTimeMs);
      if (options.hasPinned()) {
        setState.setPinned(options.getPinned());
      }
      if (options.hasTtl()) {
        setState.setTtl(options.getTtl());
      }
      if (options.hasPersisted()) {
        setState.setPersisted(options.getPersisted());
      }
      writeJournalEntry(JournalEntry.newBuilder().setSetState(setState).build());
      flushJournal();
    }
  }

  /**
   * Schedules a file for async persistence.
   *
   * @param fileId the id of the file for persistence
   * @return the id of the worker that persistence is scheduled on
   * @throws FileDoesNotExistException when the file does not exist
   */
  public long scheduleAsyncPersistence(long fileId) throws FileDoesNotExistException {
    long workerId = scheduleAsyncPersistenceInternal(fileId);

    synchronized (mInodeTree) {
      // write to journal
      AsyncPersistRequestEntry asyncPersistRequestEntry =
          AsyncPersistRequestEntry.newBuilder().setFileId(fileId).build();
      writeJournalEntry(
          JournalEntry.newBuilder().setAsyncPersistRequest(asyncPersistRequestEntry).build());
      flushJournal();
      return workerId;
    }
  }

  private long scheduleAsyncPersistenceInternal(long fileId) throws FileDoesNotExistException {
    // find the worker
    long workerId = getWorkerStoringFile(fileId);

    if (workerId == IdUtils.INVALID_WORKER_ID) {
      LOG.warn("No worker found to schedule async persistence for file {}", fileId);
      // no worker found, do nothing
      return workerId;
    }

    // update the state
    synchronized (mInodeTree) {
      Inode inode = mInodeTree.getInodeById(fileId);
      inode.setPersistenceState(PersistenceState.IN_PROGRESS);
    }

    synchronized (mWorkerToAsyncPersistFiles) {
      if (!mWorkerToAsyncPersistFiles.containsKey(workerId)) {
        mWorkerToAsyncPersistFiles.put(workerId, Sets.<Long>newHashSet());
      }
      mWorkerToAsyncPersistFiles.get(workerId).add(fileId);
    }
    return workerId;
  }

  /**
   * Gets a worker where the given file is stored.
   *
   * @param fileId the file id, -1 if no worker can be found
   * @return the storing worker
   * @throws FileDoesNotExistException when the file does not exist on any worker
   */
  private long getWorkerStoringFile(long fileId) throws FileDoesNotExistException {
    Map<Long, Integer> workerBlockCounts = Maps.newHashMap();
    List<FileBlockInfo> blockInfoList;
    try {
      blockInfoList = getFileBlockInfoList(fileId);

      for (FileBlockInfo fileBlockInfo : blockInfoList) {
        for (BlockLocation blockLocation : fileBlockInfo.blockInfo.locations) {
          if (workerBlockCounts.containsKey(blockLocation.workerId)) {
            workerBlockCounts.put(blockLocation.workerId,
                workerBlockCounts.get(blockLocation.workerId) + 1);
          } else {
            workerBlockCounts.put(blockLocation.workerId, 1);
          }

          // TODO(yupeng) remove the requirement that all the blocks of a file must be stored on the
          // same worker, for now it returns the first worker that has all the blocks
          if (workerBlockCounts.get(blockLocation.workerId) == blockInfoList.size()) {
            return blockLocation.workerId;
          }
        }
      }
    } catch (FileDoesNotExistException e) {
      LOG.error("The file {} to persist does not exist", fileId);
      return IdUtils.INVALID_WORKER_ID;
    } catch (InvalidPathException e) {
      LOG.error("The file {} to persist does not exist", fileId);
      return IdUtils.INVALID_WORKER_ID;
    }

    if (workerBlockCounts.size() == 0) {
      LOG.error("The file " + fileId + " does not exist on any worker");
      return IdUtils.INVALID_WORKER_ID;
    }

    LOG.error("Not all the blocks of file {} stored on the same worker", fileId);
    return IdUtils.INVALID_WORKER_ID;
  }

  /**
   * Polls the files to send to the given worker for persistence. It also removes files from the
   * worker entry in {@link #mWorkerToAsyncPersistFiles}.
   *
   * @param workerId the worker id
   * @return the list of files
   * @throws FileDoesNotExistException if the file does not exist
   * @throws InvalidPathException if the path is invalid
   */
  private List<PersistFile> pollFilesToCheckpoint(long workerId)
      throws FileDoesNotExistException, InvalidPathException {
    List<PersistFile> filesToPersist = Lists.newArrayList();
    List<Long> fileIdsToPersist = Lists.newArrayList();

    synchronized (mWorkerToAsyncPersistFiles) {
      synchronized (mInodeTree) {
        if (!mWorkerToAsyncPersistFiles.containsKey(workerId)) {
          return filesToPersist;
        }

        Set<Long> scheduledFiles = mWorkerToAsyncPersistFiles.get(workerId);
        for (long fileId : scheduledFiles) {
          InodeFile inode = (InodeFile) mInodeTree.getInodeById(fileId);
          if (inode.isCompleted()) {
            fileIdsToPersist.add(fileId);
            List<Long> blockIds = Lists.newArrayList();
            for (FileBlockInfo fileBlockInfo : getFileBlockInfoList(fileId)) {
              blockIds.add(fileBlockInfo.blockInfo.blockId);
            }

            filesToPersist.add(new PersistFile(fileId, blockIds));
            // update the inode file persisence state
            inode.setPersistenceState(PersistenceState.IN_PROGRESS);
          }
        }

      }
    }
    mWorkerToAsyncPersistFiles.get(workerId).removeAll(fileIdsToPersist);
    return filesToPersist;
  }

  /**
   * Instructs a worker to persist the files.
   *
   * @param workerId the id of the worker that heartbeats
   * @param persistedFiles the files that persisted on the worker
   * @return the command for persisting the blocks of a file
   * @throws FileDoesNotExistException if the file does not exist
   * @throws InvalidPathException if the file path corresponding to the file id is invalid
   * @throws AccessControlException if permission checking fails
   */
  public synchronized FileSystemCommand workerHeartbeat(long workerId, List<Long> persistedFiles)
      throws FileDoesNotExistException, InvalidPathException, AccessControlException {
    for (long fileId : persistedFiles) {
      SetStateOptions.Builder builder = new SetStateOptions.Builder().setPersisted(true);
      setState(fileId, builder.build());
    }

    // get the files for the given worker to checkpoint
    List<PersistFile> filesToCheckpoint = pollFilesToCheckpoint(workerId);
    if (!filesToCheckpoint.isEmpty()) {
      LOG.debug("Sent files {} to worker {} to persist", filesToCheckpoint, workerId);
    }
    FileSystemCommandOptions options = new FileSystemCommandOptions();
    options.setPersistOptions(new PersistCommandOptions(filesToCheckpoint));
    return new FileSystemCommand(CommandType.Persist, options);
  }

  private void setStateInternal(long fileId, long opTimeMs, SetStateOptions options)
      throws FileDoesNotExistException {
    Inode inode = mInodeTree.getInodeById(fileId);
    if (options.hasPinned()) {
      mInodeTree.setPinned(inode, options.getPinned(), opTimeMs);
      inode.setLastModificationTimeMs(opTimeMs);
    }
    if (options.hasTtl()) {
      Preconditions.checkArgument(inode.isFile(), PreconditionMessage.TTL_ONLY_FOR_FILE);
      long ttl = options.getTtl();
      InodeFile file = (InodeFile) inode;
      if (file.getTtl() != ttl) {
        mTtlBuckets.remove(file);
        file.setTtl(ttl);
        mTtlBuckets.insert(file);
        file.setLastModificationTimeMs(opTimeMs);
      }
    }
    if (options.hasPersisted()) {
      Preconditions.checkArgument(inode.isFile(), PreconditionMessage.PERSIST_ONLY_FOR_FILE);
      Preconditions.checkArgument(((InodeFile) inode).isCompleted(),
          PreconditionMessage.FILE_TO_PERSIST_MUST_BE_COMPLETE);
      InodeFile file = (InodeFile) inode;
      // TODO(manugoyal) figure out valid behavior in the un-persist case
      Preconditions.checkArgument(options.getPersisted(),
          PreconditionMessage.ERR_SET_STATE_UNPERSIST);
      if (!file.isPersisted()) {
        file.setPersistenceState(PersistenceState.PERSISTED);
        propagatePersisted(file, false);
        file.setLastModificationTimeMs(opTimeMs);
        MasterContext.getMasterSource().incFilesPersisted(1);
      }
    }
  }

  private void setStateFromEntry(SetStateEntry entry) throws FileDoesNotExistException {
    SetStateOptions.Builder builder = new SetStateOptions.Builder();
    if (entry.hasPinned()) {
      builder.setPinned(entry.getPinned());
    }
    if (entry.hasTtl()) {
      builder.setTtl(entry.getTtl());
    }
    if (entry.hasPersisted()) {
      builder.setPersisted(entry.getPersisted());
    }
    setStateInternal(entry.getId(), entry.getOpTimeMs(), builder.build());
  }

  /**
   * Checks user's permission on a path. If the path is invalid, it should bypass the
   * {@link InvalidPathException} and the logic at operation will handle it. The caller should lock
   * mInodeTree before calling it.
   *
   * @param action requested {@link FileSystemAction} by user
   * @param path the path to check permission on
   * @param checkParent indicates whether to check its parent
   * @throws AccessControlException if permission checking fails
   */
  private void checkPermission(FileSystemAction action, TachyonURI path, boolean checkParent)
      throws AccessControlException {
    // bypasses permission checking if security is not enabled.
    if (!SecurityUtils.isSecurityEnabled(MasterContext.getConf())) {
      return;
    }

    try {
      // collects inodes info on the path
      List<Inode> inodes = mInodeTree.collectInodes(path);
      List<FileInfo> fileInfos = new ArrayList<FileInfo>();
      for (Inode inode : inodes) {
        fileInfos.add(inode.generateClientFileInfo(mInodeTree.getPath(inode).toString()));
      }

      String[] pathComponents = PathUtils.getPathComponents(path.getPath());
      if (pathComponents.length < fileInfos.size()) {
        LOG.warn(
            "Invalid Path {} for checking permission: "
                + ExceptionMessage.PATH_INVALID.getMessage(path.getPath()), path);
        return;
      }

      // collects user and groups
      User authorizedUser = PlainSaslServer.AuthorizedClientUser.get();
      if (authorizedUser == null) {
        throw new AccessControlException(
            ExceptionMessage.AUTHORIZED_CLIENT_USER_IS_NULL.getMessage());
      }
      String user = authorizedUser.getName();
      List<String> groups;
      try {
        groups = mGroupMappingService.getGroups(user);
      } catch (IOException e) {
        throw new AccessControlException(
            ExceptionMessage.PERMISSION_DENIED.getMessage(e.getMessage()));
      }

      // perform permission check
      if (checkParent) {
        if (// involved methods: create, mkdir, rename, deleteFile
            action.equals(FileSystemAction.WRITE)
            // create or mkdir under root "/", then assumes to have write permission.
            && (fileInfos.size() == 1 && pathComponents.length > 1)
            // rename or deleteFile under root "/", then must be the owner.
            || (fileInfos.size() == 2 && pathComponents.length == 2)) {
          // Handle a special case where the path is a level under root "/" and checking write
          // permission on it. We simply assume user has write permission on the root "/",
          // with a limitation that the user must be the owner of the path.
          FileSystemPermissionChecker.checkOwner(user, groups, path, fileInfos);
        } else {
          FileSystemPermissionChecker.checkParentPermission(user, groups, action, path, fileInfos);
        }
      } else {
        FileSystemPermissionChecker.checkPermission(user, groups, action, path, fileInfos);
      }
    } catch (InvalidPathException e) {
      LOG.warn("Invalid Path {} for checking permission: " + e.getMessage(), path);
    }
  }

  /**
   * This class represents the executor for periodic inode TTL check.
   */
  private final class MasterInodeTtlCheckExecutor implements HeartbeatExecutor {
    @Override
    public void heartbeat() {
      synchronized (mInodeTree) {
        Set<TtlBucket> expiredBuckets = mTtlBuckets.getExpiredBuckets(System.currentTimeMillis());
        for (TtlBucket bucket : expiredBuckets) {
          for (InodeFile file : bucket.getFiles()) {
            if (!file.isDeleted()) {
              // file.isPinned() is deliberately not checked because ttl will have effect no matter
              // whether the file is pinned.
              try {
                deleteFile(file.getId(), false);
              } catch (Exception e) {
                LOG.error("Exception trying to clean up {} for ttl check: {}", file.toString(),
                    e.toString());
              }
            }
          }
        }

        mTtlBuckets.removeBuckets(expiredBuckets);
      }
    }
  }

  /**
   * Lost files periodic check.
   */
  private final class LostFilesDetectionHeartbeatExecutor implements HeartbeatExecutor {
    @Override
    public void heartbeat() {
      for (long fileId : getLostFiles()) {
        // update the state
        synchronized (mInodeTree) {
          Inode inode;
          try {
            inode = mInodeTree.getInodeById(fileId);
            if (inode.getPersistenceState() != PersistenceState.PERSISTED) {
              inode.setPersistenceState(PersistenceState.LOST);
            }
          } catch (FileDoesNotExistException e) {
            LOG.error("Exception trying to get inode from inode tree: {}", e.toString());
          }
        }
      }
    }
  }
}<|MERGE_RESOLUTION|>--- conflicted
+++ resolved
@@ -92,13 +92,9 @@
 import tachyon.proto.journal.File.RenameEntry;
 import tachyon.proto.journal.File.SetStateEntry;
 import tachyon.proto.journal.Journal.JournalEntry;
-<<<<<<< HEAD
-import tachyon.proto.journal.Lineage.PersistFilesRequestEntry;
 import tachyon.security.User;
 import tachyon.security.authentication.PlainSaslServer;
 import tachyon.security.authorization.FileSystemAction;
-=======
->>>>>>> 537985e6
 import tachyon.security.authorization.PermissionStatus;
 import tachyon.security.group.GroupMappingService;
 import tachyon.thrift.BlockInfo;
@@ -528,18 +524,11 @@
    * @param path the file to create
    * @param options method options
    * @return the file id of the create file
-<<<<<<< HEAD
-   * @throws InvalidPathException
-   * @throws FileAlreadyExistsException
-   * @throws BlockInfoException
-   * @throws IOException if an I/O error occurs
-   * @throws AccessControlException if permission checking fails
-=======
    * @throws InvalidPathException if an invalid path is encountered
    * @throws FileAlreadyExistsException if the file already exists
    * @throws BlockInfoException if an invalid block information in encountered
    * @throws IOException if the creation fails
->>>>>>> 537985e6
+   * @throws AccessControlException if permission checking fails
    */
   public long create(TachyonURI path, CreateOptions options)
       throws InvalidPathException, FileAlreadyExistsException, BlockInfoException, IOException,
@@ -998,12 +987,8 @@
    * @throws InvalidPathException when the path is invalid, please see documentation on
    *         {@link InodeTree#createPath(TachyonURI, CreatePathOptions)} for more details
    * @throws FileAlreadyExistsException when there is already a file at path
-<<<<<<< HEAD
-   * @throws IOException
+   * @throws IOException if a non-Tachyon related exception occurs
    * @throws AccessControlException if permission checking fails
-=======
-   * @throws IOException if a non-Tachyon related exception occurs
->>>>>>> 537985e6
    */
   public InodeTree.CreatePathResult mkdir(TachyonURI path, MkdirOptions options)
       throws InvalidPathException, FileAlreadyExistsException, IOException, AccessControlException {
@@ -1523,10 +1508,6 @@
     return mMountTable.add(tachyonPath, ufsPath);
   }
 
-<<<<<<< HEAD
-  public boolean unmount(TachyonURI tachyonPath) throws FileDoesNotExistException,
-      InvalidPathException, IOException, AccessControlException {
-=======
   /**
    * Unmounts a UFS path previously mounted path onto a Tachyon path.
    *
@@ -1537,8 +1518,7 @@
    * @throws IOException if an I/O error occurs
    */
   public boolean unmount(TachyonURI tachyonPath)
-      throws FileDoesNotExistException, InvalidPathException, IOException {
->>>>>>> 537985e6
+      throws FileDoesNotExistException, InvalidPathException, IOException, AccessControlException {
     MasterContext.getMasterSource().incUnmountOps(1);
     synchronized (mInodeTree) {
       checkPermission(FileSystemAction.WRITE, tachyonPath, true);
@@ -1582,12 +1562,8 @@
    * Resets a file. It first free the whole file, and then reinitializes it.
    *
    * @param fileId the id of the file
-<<<<<<< HEAD
-   * @throws FileDoesNotExistException if the file doesn't exist
+   * @throws FileDoesNotExistException if the file does not exist
    * @throws AccessControlException if permission checking fails
-=======
-   * @throws FileDoesNotExistException if the file does not exist
->>>>>>> 537985e6
    */
   public void resetFile(long fileId) throws FileDoesNotExistException, AccessControlException {
     // TODO(yupeng) check the file is not persisted
@@ -1604,12 +1580,8 @@
    *
    * @param fileId the id of the file
    * @param options state options to be set, see {@link SetStateOptions}
-<<<<<<< HEAD
-   * @throws FileDoesNotExistException if the file doesn't exist
+   * @throws FileDoesNotExistException if the file does not exist
    * @throws AccessControlException if permission checking fails
-=======
-   * @throws FileDoesNotExistException if the file does not exist
->>>>>>> 537985e6
    */
   public void setState(long fileId, SetStateOptions options) throws FileDoesNotExistException,
       AccessControlException {
