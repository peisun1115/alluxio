--- conflicted
+++ resolved
@@ -72,29 +72,11 @@
 
   // This is only applicable for block write.
   optional int32 tier = 5;
-<<<<<<< HEAD
-
-  optional CreateUfsFileOptions create_ufs_file_options = 6;
-
-  optional bool eof = 7;
-  optional bool cancel = 8;
-}
-
-message CreateUfsFileOptions {
-  optional string path = 1;
-  optional string owner = 2;
-  optional string group = 3;
-  // Only the last least significant 2 bytes are used.
-  optional int32 mode = 4;
-}
-
-=======
 
   optional bool eof = 6;
   optional bool cancel = 7;
 }
 
->>>>>>> 3b105f56
 // The response.
 message Response {
   optional Status status = 1;
