/*
 * The Alluxio Open Foundation licenses this work under the Apache License, version 2.0
 * (the "License"). You may not use this work except in compliance with the License, which is
 * available at www.apache.org/licenses/LICENSE-2.0
 *
 * This software is distributed on an "AS IS" basis, WITHOUT WARRANTIES OR CONDITIONS OF ANY KIND,
 * either express or implied, as more fully set forth in the License.
 *
 * See the NOTICE file distributed with this work for information regarding copyright ownership.
 */

package alluxio.client.block.stream;

import alluxio.Configuration;
import alluxio.Constants;
import alluxio.PropertyKey;
import alluxio.network.protocol.databuffer.DataBuffer;
import alluxio.network.protocol.databuffer.DataByteBuffer;
import alluxio.worker.block.io.LocalFileBlockReader;

import org.slf4j.Logger;
import org.slf4j.LoggerFactory;

import java.io.IOException;
import java.nio.ByteBuffer;

import javax.annotation.concurrent.NotThreadSafe;

/**
 * A packet reader that simply reads packets from a local file.
 */
@NotThreadSafe
public final class LocalFilePacketReader implements PacketReader {
  private static final Logger LOG = LoggerFactory.getLogger(Constants.LOGGER_TYPE);
  private static final long LOCAL_READ_PACKET_SIZE =
      Configuration.getBytes(PropertyKey.USER_LOCAL_READER_PACKET_SIZE_BYTES);

  /** The file reader to read a local block. */
  private final LocalFileBlockReader mReader;

  private long mPos;
  private final long mEnd;

  /**
   * Creates an instance of {@link LocalFilePacketReader}.
   *
   * @param reader the local file block reader
   * @param offset the offset
   * @param len the length to read
   */
  public LocalFilePacketReader(LocalFileBlockReader reader, long offset, long len) {
    mReader = reader;
    mPos = offset;
    mEnd = offset + len;
  }

  @Override
  public DataBuffer readPacket() throws IOException {
    if (mPos >= mEnd) {
      return null;
    }
    ByteBuffer buffer = mReader.read(mPos, Math.min(LOCAL_READ_PACKET_SIZE, mEnd - mPos));
    DataBuffer dataBuffer = new DataByteBuffer(buffer, buffer.remaining());
    mPos += dataBuffer.getLength();
    return dataBuffer;
  }

  @Override
  public long pos() {
    return mPos;
  }

  @Override
  public void close() throws IOException {
    mReader.close();
  }

  /**
   * Factory class to create {@link LocalFilePacketReader}s.
   */
  public static class Factory implements PacketReader.Factory {
    private final String mPath;

    /**
     * Creates an instance of {@link Factory}.
     *
<<<<<<< HEAD
     * @param path the local file block reader
=======
     * @param path the file path
>>>>>>> e9b68902
     */
    public Factory(String path) {
      mPath = path;
    }

    @Override
    public PacketReader create(long offset, long len) throws IOException {
      return new LocalFilePacketReader(new LocalFileBlockReader(mPath), offset, len);
    }
  }
}
<|MERGE_RESOLUTION|>--- conflicted
+++ resolved
@@ -84,11 +84,7 @@
     /**
      * Creates an instance of {@link Factory}.
      *
-<<<<<<< HEAD
-     * @param path the local file block reader
-=======
      * @param path the file path
->>>>>>> e9b68902
      */
     public Factory(String path) {
       mPath = path;
