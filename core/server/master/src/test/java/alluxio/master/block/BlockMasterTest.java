/*
 * The Alluxio Open Foundation licenses this work under the Apache License, version 2.0
 * (the "License"). You may not use this work except in compliance with the License, which is
 * available at www.apache.org/licenses/LICENSE-2.0
 *
 * This software is distributed on an "AS IS" basis, WITHOUT WARRANTIES OR CONDITIONS OF ANY KIND,
 * either express or implied, as more fully set forth in the License.
 *
 * See the NOTICE file distributed with this work for information regarding copyright ownership.
 */

package alluxio.master.block;

import alluxio.Constants;
import alluxio.clock.ManualClock;
import alluxio.heartbeat.HeartbeatContext;
import alluxio.heartbeat.HeartbeatScheduler;
import alluxio.heartbeat.ManuallyScheduleHeartbeat;
import alluxio.master.MasterRegistry;
import alluxio.master.journal.JournalFactory;
import alluxio.master.journal.MutableJournal;
import alluxio.thrift.Command;
import alluxio.thrift.CommandType;
import alluxio.util.ThreadFactoryUtils;
import alluxio.util.executor.ExecutorServiceFactories;
import alluxio.wire.BlockInfo;
import alluxio.wire.BlockLocation;
import alluxio.wire.WorkerInfo;
import alluxio.wire.WorkerNetAddress;

import com.google.common.collect.ImmutableList;
import com.google.common.collect.ImmutableMap;
import com.google.common.collect.Iterables;
import org.junit.After;
import org.junit.Assert;
import org.junit.Before;
import org.junit.ClassRule;
import org.junit.Rule;
import org.junit.Test;
import org.junit.rules.ExpectedException;
import org.junit.rules.TemporaryFolder;

import java.net.URI;
import java.util.Arrays;
import java.util.List;
import java.util.Map;
import java.util.concurrent.ExecutorService;
import java.util.concurrent.Executors;

/**
 * Unit tests for {@link alluxio.master.block.BlockMaster}.
 */
public class BlockMasterTest {
  private static final WorkerNetAddress NET_ADDRESS_1 = new WorkerNetAddress().setHost("localhost")
      .setRpcPort(80).setDataPort(81).setWebPort(82);
  private static final WorkerNetAddress NET_ADDRESS_2 = new WorkerNetAddress().setHost("localhost")
      .setRpcPort(83).setDataPort(84).setWebPort(85);

  private static final List<Long> NO_BLOCKS = ImmutableList.of();
  private static final Map<String, List<Long>> NO_BLOCKS_ON_TIERS = ImmutableMap.of();

  private BlockMaster mMaster;
  private ManualClock mClock;
  private ExecutorService mExecutorService;

  /** Rule to create a new temporary folder during each test. */
  @Rule
  public TemporaryFolder mTestFolder = new TemporaryFolder();

  /** The exception expected to be thrown. */
  @Rule
  public ExpectedException mThrown = ExpectedException.none();

  @ClassRule
  public static ManuallyScheduleHeartbeat sManuallySchedule = new ManuallyScheduleHeartbeat(
      HeartbeatContext.MASTER_LOST_WORKER_DETECTION);

  /**
   * Sets up the dependencies before a test runs.
   */
  @Before
  public void before() throws Exception {
<<<<<<< HEAD
    MasterRegistry registry = new MasterRegistry();
    JournalFactory journalFactory =
        new JournalFactory.ReadWrite(mTestFolder.newFolder().getAbsolutePath());
    mClock = new ManualClock();
    mExecutorService =
        Executors.newFixedThreadPool(2, ThreadFactoryUtils.build("TestBlockMaster-%d", true));
    mMaster = new BlockMaster(registry, journalFactory, mClock,
=======
    JournalFactory factory =
        new MutableJournal.Factory(new URI(mTestFolder.newFolder().getAbsolutePath()));
    mClock = new ManualClock();
    mExecutorService =
        Executors.newFixedThreadPool(2, ThreadFactoryUtils.build("TestBlockMaster-%d", true));
    mMaster = new BlockMaster(factory, mClock,
>>>>>>> 971be00a
        ExecutorServiceFactories.constantExecutorServiceFactory(mExecutorService));
    mMaster.start(true);
  }

  /**
   * Stops the master after a test ran.
   */
  @After
  public void after() throws Exception {
    mMaster.stop();
  }

  @Test
  public void countBytes() throws Exception {
    // Register two workers
    long worker1 = mMaster.getWorkerId(NET_ADDRESS_1);
    long worker2 = mMaster.getWorkerId(NET_ADDRESS_2);
    List<String> tiers = Arrays.asList("MEM", "SSD");
    Map<String, Long> worker1TotalBytesOnTiers = ImmutableMap.of("MEM", 10L, "SSD", 20L);
    Map<String, Long> worker2TotalBytesOnTiers = ImmutableMap.of("MEM", 1000L, "SSD", 2000L);
    Map<String, Long> worker1UsedBytesOnTiers = ImmutableMap.of("MEM", 1L, "SSD", 2L);
    Map<String, Long> worker2UsedBytesOnTiers = ImmutableMap.of("MEM", 100L, "SSD", 200L);
    mMaster.workerRegister(worker1, tiers, worker1TotalBytesOnTiers, worker1UsedBytesOnTiers,
        NO_BLOCKS_ON_TIERS);
    mMaster.workerRegister(worker2, tiers, worker2TotalBytesOnTiers, worker2UsedBytesOnTiers,
        NO_BLOCKS_ON_TIERS);

    // Check that byte counts are summed correctly.
    Assert.assertEquals(3030, mMaster.getCapacityBytes());
    Assert.assertEquals(303L, mMaster.getUsedBytes());
    Assert.assertEquals(ImmutableMap.of("MEM", 1010L, "SSD", 2020L),
        mMaster.getTotalBytesOnTiers());
    Assert.assertEquals(ImmutableMap.of("MEM", 101L, "SSD", 202L),
        mMaster.getUsedBytesOnTiers());
  }

  @Test
  public void detectLostWorkers() throws Exception {
    // Register a worker.
    long worker1 = mMaster.getWorkerId(NET_ADDRESS_1);
    mMaster.workerRegister(worker1,
        ImmutableList.of("MEM"),
        ImmutableMap.of("MEM", 100L),
        ImmutableMap.of("MEM", 10L),
        NO_BLOCKS_ON_TIERS);

    // Advance the block master's clock by an hour so that worker appears lost.
    mClock.setTimeMs(System.currentTimeMillis() + Constants.HOUR_MS);

    // Run the lost worker detector.
    HeartbeatScheduler.execute(HeartbeatContext.MASTER_LOST_WORKER_DETECTION);

    // Make sure the worker is detected as lost.
    List<WorkerInfo> info = mMaster.getLostWorkersInfoList();
    Assert.assertEquals(worker1, Iterables.getOnlyElement(info).getId());
  }

  @Test
  public void workerReregisterRemembersLostWorker() throws Exception {
    // Register a worker.
    long worker1 = mMaster.getWorkerId(NET_ADDRESS_1);
    mMaster.workerRegister(worker1,
        ImmutableList.of("MEM"),
        ImmutableMap.of("MEM", 100L),
        ImmutableMap.of("MEM", 10L),
        NO_BLOCKS_ON_TIERS);

    // Advance the block master's clock by an hour so that the worker appears lost.
    mClock.setTimeMs(System.currentTimeMillis() + Constants.HOUR_MS);

    // Run the lost worker detector.
    HeartbeatScheduler.execute(HeartbeatContext.MASTER_LOST_WORKER_DETECTION);

    // Reregister the worker using its original worker id.
    mMaster.getWorkerId(NET_ADDRESS_1);
    mMaster.workerRegister(worker1,
        ImmutableList.of("MEM"),
        ImmutableMap.of("MEM", 100L),
        ImmutableMap.of("MEM", 10L),
        NO_BLOCKS_ON_TIERS);

    // Check that there are no longer any lost workers and there is a live worker.
    Assert.assertEquals(1, mMaster.getWorkerCount());
    Assert.assertEquals(0, mMaster.getLostWorkersInfoList().size());
  }

  @Test
  public void removeBlockTellsWorkersToRemoveTheBlock() throws Exception {
    // Create a worker with a block.
    long worker1 = mMaster.getWorkerId(NET_ADDRESS_1);
    long blockId = 1L;
    mMaster.workerRegister(worker1, Arrays.asList("MEM"), ImmutableMap.of("MEM", 100L),
        ImmutableMap.of("MEM", 0L), NO_BLOCKS_ON_TIERS);
    mMaster.commitBlock(worker1, 50L, "MEM", blockId, 20L);

    // Remove the block
    mMaster.removeBlocks(Arrays.asList(1L), /*delete=*/false);

    // Check that the worker heartbeat tells the worker to remove the block.
    Map<String, Long> memUsage = ImmutableMap.of("MEM", 0L);
    Command heartBeat = mMaster.workerHeartbeat(worker1, memUsage, NO_BLOCKS, NO_BLOCKS_ON_TIERS);
    Assert.assertEquals(ImmutableList.of(1L), heartBeat.getData());
  }

  @Test
  public void workerHeartbeatUpdatesMemoryCount() throws Exception {
    // Create a worker.
    long worker = mMaster.getWorkerId(NET_ADDRESS_1);
    Map<String, Long> initialUsedBytesOnTiers = ImmutableMap.of("MEM", 50L);
    mMaster.workerRegister(worker, Arrays.asList("MEM"), ImmutableMap.of("MEM", 100L),
        initialUsedBytesOnTiers, NO_BLOCKS_ON_TIERS);

    // Update used bytes with a worker heartbeat.
    Map<String, Long> newUsedBytesOnTiers = ImmutableMap.of("MEM", 50L);
    mMaster.workerHeartbeat(worker, newUsedBytesOnTiers, NO_BLOCKS, NO_BLOCKS_ON_TIERS);

    WorkerInfo workerInfo = Iterables.getOnlyElement(mMaster.getWorkerInfoList());
    Assert.assertEquals(50, workerInfo.getUsedBytes());
  }

  @Test
  public void workerHeartbeatUpdatesRemovedBlocks() throws Exception {
    // Create a worker.
    long worker = mMaster.getWorkerId(NET_ADDRESS_1);
    mMaster.workerRegister(worker, Arrays.asList("MEM"), ImmutableMap.of("MEM", 100L),
        ImmutableMap.of("MEM", 0L), NO_BLOCKS_ON_TIERS);
    long blockId = 1L;
    mMaster.commitBlock(worker, 50L, "MEM", blockId, 20L);

    // Indicate that blockId is removed on the worker.
    mMaster.workerHeartbeat(worker, ImmutableMap.of("MEM", 0L), ImmutableList.of(blockId),
        NO_BLOCKS_ON_TIERS);
    Assert.assertTrue(mMaster.getBlockInfo(blockId).getLocations().isEmpty());
  }

  @Test
  public void workerHeartbeatUpdatesAddedBlocks() throws Exception {
    // Create two workers.
    long worker1 = mMaster.getWorkerId(NET_ADDRESS_1);
    mMaster.workerRegister(worker1, Arrays.asList("MEM"), ImmutableMap.of("MEM", 100L),
        ImmutableMap.of("MEM", 0L), NO_BLOCKS_ON_TIERS);
    long worker2 = mMaster.getWorkerId(NET_ADDRESS_2);
    mMaster.workerRegister(worker2, Arrays.asList("MEM"), ImmutableMap.of("MEM", 100L),
        ImmutableMap.of("MEM", 0L), NO_BLOCKS_ON_TIERS);

    // Commit blockId to worker1.
    long blockId = 1L;
    mMaster.commitBlock(worker1, 50L, "MEM", blockId, 20L);

    // Send a heartbeat from worker2 saying that it's added blockId.
    List<Long> addedBlocks = ImmutableList.of(blockId);
    mMaster.workerHeartbeat(worker2, ImmutableMap.of("MEM", 0L), NO_BLOCKS,
        ImmutableMap.of("MEM", addedBlocks));

    // The block now has two locations.
    Assert.assertEquals(2, mMaster.getBlockInfo(blockId).getLocations().size());
  }

  @Test
  public void unknownWorkerHeartbeatTriggersRegisterRequest() {
    Command heartBeat = mMaster.workerHeartbeat(0, null, null, null);
    Assert.assertEquals(new Command(CommandType.Register, ImmutableList.<Long>of()), heartBeat);
  }

  @Test
  public void stopTerminatesExecutorService() throws Exception {
    mMaster.stop();
    Assert.assertTrue(mExecutorService.isTerminated());
  }

  @Test
  public void getBlockInfo() throws Exception {
    // Create a worker with a block.
    long worker1 = mMaster.getWorkerId(NET_ADDRESS_1);
    long blockId = 1L;
    long blockLength = 20L;
    mMaster.workerRegister(worker1, Arrays.asList("MEM"), ImmutableMap.of("MEM", 100L),
        ImmutableMap.of("MEM", 0L), NO_BLOCKS_ON_TIERS);
    mMaster.commitBlock(worker1, 50L, "MEM", blockId, blockLength);

    BlockLocation blockLocation = new BlockLocation()
        .setTierAlias("MEM")
        .setWorkerAddress(NET_ADDRESS_1)
        .setWorkerId(worker1);
    BlockInfo expectedBlockInfo = new BlockInfo()
        .setBlockId(1L)
        .setLength(20L)
        .setLocations(ImmutableList.of(blockLocation));
    Assert.assertEquals(expectedBlockInfo, mMaster.getBlockInfo(blockId));
  }
}<|MERGE_RESOLUTION|>--- conflicted
+++ resolved
@@ -80,22 +80,13 @@
    */
   @Before
   public void before() throws Exception {
-<<<<<<< HEAD
     MasterRegistry registry = new MasterRegistry();
-    JournalFactory journalFactory =
-        new JournalFactory.ReadWrite(mTestFolder.newFolder().getAbsolutePath());
-    mClock = new ManualClock();
-    mExecutorService =
-        Executors.newFixedThreadPool(2, ThreadFactoryUtils.build("TestBlockMaster-%d", true));
-    mMaster = new BlockMaster(registry, journalFactory, mClock,
-=======
     JournalFactory factory =
         new MutableJournal.Factory(new URI(mTestFolder.newFolder().getAbsolutePath()));
     mClock = new ManualClock();
     mExecutorService =
         Executors.newFixedThreadPool(2, ThreadFactoryUtils.build("TestBlockMaster-%d", true));
-    mMaster = new BlockMaster(factory, mClock,
->>>>>>> 971be00a
+    mMaster = new BlockMaster(registry, factory, mClock,
         ExecutorServiceFactories.constantExecutorServiceFactory(mExecutorService));
     mMaster.start(true);
   }
