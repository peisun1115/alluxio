--- conflicted
+++ resolved
@@ -46,7 +46,7 @@
 import tachyon.web.UIWebServer;
 
 /**
- * Entry point for the Tachyon Master program.
+ * Entry point for the Master program.
  */
 public class TachyonMaster {
   private static final Logger LOG = LoggerFactory.getLogger(Constants.LOGGER_TYPE);
@@ -74,13 +74,8 @@
     }
   }
 
-<<<<<<< HEAD
-  // TODO (Gene): Add javadoc for these important variables. Like the one for mPort.
-  private final TachyonConf mTachyonConf;
-  private final boolean mUseZookeeper;
-=======
+  // TODO (Gene): add javadoc for all important variables. like the one for mPort.
   protected final TachyonConf mTachyonConf;
->>>>>>> ea052d00
   private final int mMaxWorkerThreads;
   private final int mMinWorkerThreads;
   /** metadata port (RPC local port) */
@@ -170,75 +165,70 @@
   }
 
   /**
-   * Gets the externally resolvable address of this master.
+   * Get the externally resolvable address of this master.
    */
   public InetSocketAddress getMasterAddress() {
     return mMasterAddress;
   }
 
   /**
-   * Gets the actual bind hostname on RPC service (used by unit test only).
+   * Get the actual bind hostname on RPC service (used by unit test only).
    */
   public String getRPCBindHost() {
     return NetworkAddressUtils.getThriftSocket(mTServerSocket).getLocalSocketAddress().toString();
   }
 
   /**
-   * Gets the actual port that the RPC service is listening on (used by unit test only)
-   */
-  int getRPCLocalPort() {
+   * Get the actual port that the RPC service is listening on (used by unit test only)
+   */
+  public int getRPCLocalPort() {
     return mPort;
   }
 
   /**
-   * Gets the actual bind hostname on web service (used by unit test only).
-   */
-  String getWebBindHost() {
+   * Get the actual bind hostname on web service (used by unit test only).
+   */
+  public String getWebBindHost() {
     return mWebServer.getBindHost();
   }
 
   /**
-   * Gets the actual port that the web service is listening on (used by unit test only)
-   */
-  int getWebLocalPort() {
+   * Get the actual port that the web service is listening on (used by unit test only)
+   */
+  public int getWebLocalPort() {
     return mWebServer.getLocalPort();
   }
 
   /**
-   * Gets internal {@link FileSystemMaster}, for unit test only.
+   * Get internal {@link FileSystemMaster}, for unit test only.
    */
   public FileSystemMaster getFileSystemMaster() {
     return mFileSystemMaster;
   }
 
   /**
-   * Gets internal {@link RawTableMaster}, for unit test only.
-   */
-  RawTableMaster getRawTableMaster() {
+   * Get internal {@link RawTableMaster}, for unit test only.
+   */
+  public RawTableMaster getRawTableMaster() {
     return mRawTableMaster;
   }
 
   /**
-   * Gets internal {@link BlockMaster}, for unit test only.
-   * TODO (Gene): this method is used by more than unit tests. Is this right?
+   * Get internal {@link BlockMaster}, for unit test only.
    */
   public BlockMaster getBlockMaster() {
     return mBlockMaster;
   }
 
   /**
-   * Gets the millisecond when Tachyon Master starts serving, return -1 when not started.
+   * Get the millisecond when Tachyon Master starts serving, return -1 when not started.
    */
   public long getStarttimeMs() {
     return mStartTimeMs;
   }
 
   /**
-<<<<<<< HEAD
-   * Gets whether the system is the leader in zookeeper mode, for unit test only.
-=======
    * Get whether the system is serving the rpc server.
->>>>>>> ea052d00
    *
    * @return true if the system is the leader (serving the rpc server), false otherwise.
    */
@@ -247,60 +237,6 @@
   }
 
   /**
-<<<<<<< HEAD
-   * Starts a Tachyon master server.
-   */
-  public void start() throws Exception {
-    if (mUseZookeeper) {
-      try {
-        mLeaderSelectorClient.start();
-      } catch (IOException e) {
-        LOG.error(e.getMessage(), e);
-        throw Throwables.propagate(e);
-      }
-
-      Thread currentThread = Thread.currentThread();
-      mLeaderSelectorClient.setCurrentMasterThread(currentThread);
-      boolean started = false;
-      while (true) {
-        if (mLeaderSelectorClient.isLeader()) {
-          if (started) {
-            stopMaster();
-          }
-          startMaster(true);
-          started = true;
-          startServing();
-        } else {
-          // this is not the leader
-          if (mIsServing || !started) {
-            stopServing();
-            stopMaster();
-
-            // When transitioning from master to standby, recreate the masters with a read only
-            // journal.
-            mUserMaster = new UserMaster(mUserMasterJournal.getReadOnlyJournal());
-            mBlockMaster = new BlockMaster(mBlockMasterJournal.getReadOnlyJournal(), mTachyonConf);
-            mFileSystemMaster = new FileSystemMaster(mTachyonConf, mBlockMaster,
-                mFileSystemMasterJournal.getReadOnlyJournal());
-            mRawTableMaster = new RawTableMaster(mTachyonConf, mFileSystemMaster,
-                mRawTableMasterJournal.getReadOnlyJournal());
-            startMaster(false);
-            started = true;
-          }
-        }
-
-        CommonUtils.sleepMs(LOG, 100);
-      }
-    } else {
-      // not using zookeeper.
-      startMaster(true);
-      startServing();
-    }
-  }
-
-  /**
-   * Stops a Tachyon master server. Should only be called by tests.
-=======
    * Start the Tachyon master server.
    */
   public void start() throws Exception {
@@ -310,7 +246,6 @@
 
   /**
    * Stop the Tachyon master server. Should only be called by tests.
->>>>>>> ea052d00
    */
   public void stop() throws Exception {
     if (mIsServing) {
