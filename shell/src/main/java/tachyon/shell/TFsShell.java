--- conflicted
+++ resolved
@@ -206,25 +206,25 @@
    * @throws IOException
    */
   public int copyFromLocalWildcard(List<File> srcFiles, TachyonURI dstPath) throws IOException {
-    TachyonFile dstFd;
-    FileInfo dstFileInfo;
-    try {
-      dstFd = mTfs.open(dstPath);
-    } catch (IOException ioe) {
-      // here means the dstPath does not exist
-      if (!mTfs.mkdirs(dstPath)) {
-        System.out.print("Fail to create directory: " + dstPath);
+    try {
+      mTfs.mkdirs(dstPath);
+    } catch (FileAlreadyExistException faee) {
+      ; // This is perfectly fine
+    } catch (InvalidPathException ipe) {
+      System.out.print("Fail to create directory (Invalid path): " + dstPath);
+      return -1;
+    }
+
+    try {
+      TachyonFile dstFd = mTfs.open(dstPath);
+      FileInfo dstFileInfo = mTfs.getInfo(dstFd);
+      if (!dstFileInfo.isFolder) {
+        System.out.println("The destination cannot be an existent file when the src contains " 
+            + "wildcards.");
         return -1;
-      } else {
-        System.out.println("Create directory: " + dstPath);
-        dstFd = mTfs.open(dstPath);
-      }
-    }
-    
-    dstFileInfo = mTfs.getInfo(dstFd);
-    if (!dstFileInfo.isFolder) {
-      System.out.println("The destination cannot be an existent file when the src contains " 
-          + "wildcards.");
+      }
+    } catch (InvalidPathException ioe) {
+      System.out.print("Invalid path: " + dstPath);
       return -1;
     }
 
@@ -316,6 +316,8 @@
    * @param dstFile The destination directory in the local filesystem 
    * @return 0 if command is successful, -1 if an error occurred.
    * @throws IOException
+   * @throws FileDoesNotExistException 
+   * @throws InvalidPathException 
    */
   public int copyWildcardToLocal(List<TachyonURI> srcPaths, File dstFile) throws IOException {
     if (dstFile.exists() && !dstFile.isDirectory()) {
@@ -350,15 +352,15 @@
    * @param dstFile The destination file in the local filesystem 
    * @return 0 if command is successful, -1 if an error occurred.
    * @throws IOException
-   */
-  private int copyToLocal(TachyonURI srcPath, File dstFile) 
-      throws IOException {
+   * @throws InvalidPathException
+   */
+  private int copyToLocal(TachyonURI srcPath, File dstFile) throws IOException {
     TachyonFile srcFd;
     FileInfo srcFileInfo;
     try {
       srcFd = mTfs.open(srcPath);
       srcFileInfo = mTfs.getInfo(srcFd);
-    } catch (IOException ioe) {
+    } catch (InvalidPathException ipe) {
       System.out.println(srcPath.getPath() + " does not exist");
       return -1;
     }
@@ -375,7 +377,13 @@
       }
       
       int ret = 0;
-      List<FileInfo> files = mTfs.listStatus(srcFd);
+      List<FileInfo> files = null;
+      try {
+        files = mTfs.listStatus(srcFd);
+      } catch (FileDoesNotExistException fdnee) {
+        System.out.println(srcFd + " does not exist.");
+        return -1;
+      }
       for (FileInfo file : files) {
         ret |= copyToLocal(
             new TachyonURI(srcPath.getScheme(), srcPath.getAuthority(), file.getPath()), 
@@ -395,20 +403,19 @@
    * @param dstFile The destination file in the local filesystem 
    * @return 0 if command is successful, -1 if an error occurred.
    * @throws IOException
-   */
-<<<<<<< HEAD
-  public int copyFileToLocal(TachyonURI srcPath, File dstFile) throws IOException {
-    TachyonFile srcFd = mTfs.open(srcPath);
-
-=======
-  public int copyToLocal(String[] argv) throws IOException {
->>>>>>> 684d5cc0
+   * @throws InvalidPathException 
+   */
+  public int copyFileToLocal(TachyonURI srcPath, File dstFile)  throws IOException {
+    TachyonFile srcFd;
+    try {
+      srcFd = mTfs.open(srcPath);
+    } catch (InvalidPathException ipe) {
+      System.out.println(srcPath.getPath() + " does not exist");
+      return -1;
+    }
+    
     Closer closer = Closer.create();
     try {
-      TachyonURI srcPath = new TachyonURI(argv[1]);
-      String dstPath = argv[2];
-      File dst = new File(dstPath);
-      TachyonFile srcFd = mTfs.open(srcPath);
       ClientOptions op =
           new ClientOptions.Builder(mTachyonConf).setTachyonStoreType(TachyonStorageType.NO_STORE)
               .build();
@@ -1132,7 +1139,7 @@
    * @return total size of the specified path in byte.
    * @throws IOException
    */
-  private long getFileOrFolderSize(TachyonFileSystem tachyonFS, TachyonURI path)
+  private long getFileOrFolderSize(TachyonFileSystem tachyonFS, TachyonURI path) 
       throws IOException {
     long sizeInBytes = 0;
     List<FileInfo> files = null;
