/*
 * Licensed to the University of California, Berkeley under one or more contributor license
 * agreements. See the NOTICE file distributed with this work for additional information regarding
 * copyright ownership. The ASF licenses this file to You under the Apache License, Version 2.0 (the
 * "License"); you may not use this file except in compliance with the License. You may obtain a
 * copy of the License at
 *
 * http://www.apache.org/licenses/LICENSE-2.0
 *
 * Unless required by applicable law or agreed to in writing, software distributed under the License
 * is distributed on an "AS IS" BASIS, WITHOUT WARRANTIES OR CONDITIONS OF ANY KIND, either express
 * or implied. See the License for the specific language governing permissions and limitations under
 * the License.
 */

package tachyon.master.file.journal;

import com.fasterxml.jackson.annotation.JsonGetter;

import tachyon.master.journal.JournalEntry;
<<<<<<< HEAD
import tachyon.master.journal.JournalEntryType;
import tachyon.security.authorization.PermissionStatus;
=======
>>>>>>> 136a5013

public abstract class InodeEntry extends JournalEntry {
  protected final long mId;
  protected final long mParentId;
  protected final String mName;
  protected final boolean mPersisted;
  protected final boolean mPinned;
  protected final long mCreationTimeMs;
  protected final long mLastModificationTimeMs;
  protected final PermissionStatus mPs;

  public InodeEntry(long creationTimeMs, long id, String name, long parentId, boolean persisted,
      boolean pinned, long lastModificationTimeMs, PermissionStatus ps) {
    mId = id;
    mParentId = parentId;
    mName = name;
    mPersisted = persisted;
    mPinned = pinned;
    mCreationTimeMs = creationTimeMs;
    mLastModificationTimeMs = lastModificationTimeMs;
    mPs = ps;
  }

  @JsonGetter
  public long getmId() {
    return mId;
  }

  @JsonGetter
  public long getmParentId() {
    return mParentId;
  }

  @JsonGetter
  public String getName() {
    return mName;
  }

  @JsonGetter
  public boolean isPersisted() {
    return mPersisted;
  }

<<<<<<< HEAD
  @Override
  public Map<String, Object> getParameters() {
    Map<String, Object> parameters = Maps.newHashMapWithExpectedSize(6);
    parameters.put("id", mId);
    parameters.put("parentId", mParentId);
    parameters.put("name", mName);
    parameters.put("persisted", mPersisted);
    parameters.put("pinned", mPinned);
    parameters.put("creationTimeMs", mCreationTimeMs);
    parameters.put("lastModificationTimeMs", mLastModificationTimeMs);
    parameters.put("username", mPs.getUserName());
    parameters.put("groupname", mPs.getGroupName());
    parameters.put("permission", mPs.getPermission().toShort());
    return parameters;
=======
  @JsonGetter
  public boolean isPinned() {
    return mPinned;
>>>>>>> 136a5013
  }

  @JsonGetter
  public long getCreationTimeMs() {
    return mCreationTimeMs;
  }

  @JsonGetter
  public long getLastModificationTimeMs() {
    return mLastModificationTimeMs;
  }
}<|MERGE_RESOLUTION|>--- conflicted
+++ resolved
@@ -18,11 +18,7 @@
 import com.fasterxml.jackson.annotation.JsonGetter;
 
 import tachyon.master.journal.JournalEntry;
-<<<<<<< HEAD
-import tachyon.master.journal.JournalEntryType;
 import tachyon.security.authorization.PermissionStatus;
-=======
->>>>>>> 136a5013
 
 public abstract class InodeEntry extends JournalEntry {
   protected final long mId;
@@ -66,26 +62,9 @@
     return mPersisted;
   }
 
-<<<<<<< HEAD
-  @Override
-  public Map<String, Object> getParameters() {
-    Map<String, Object> parameters = Maps.newHashMapWithExpectedSize(6);
-    parameters.put("id", mId);
-    parameters.put("parentId", mParentId);
-    parameters.put("name", mName);
-    parameters.put("persisted", mPersisted);
-    parameters.put("pinned", mPinned);
-    parameters.put("creationTimeMs", mCreationTimeMs);
-    parameters.put("lastModificationTimeMs", mLastModificationTimeMs);
-    parameters.put("username", mPs.getUserName());
-    parameters.put("groupname", mPs.getGroupName());
-    parameters.put("permission", mPs.getPermission().toShort());
-    return parameters;
-=======
   @JsonGetter
   public boolean isPinned() {
     return mPinned;
->>>>>>> 136a5013
   }
 
   @JsonGetter
