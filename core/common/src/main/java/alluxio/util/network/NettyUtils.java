/*
 * The Alluxio Open Foundation licenses this work under the Apache License, version 2.0
 * (the "License"). You may not use this work except in compliance with the License, which is
 * available at www.apache.org/licenses/LICENSE-2.0
 *
 * This software is distributed on an "AS IS" basis, WITHOUT WARRANTIES OR CONDITIONS OF ANY KIND,
 * either express or implied, as more fully set forth in the License.
 *
 * See the NOTICE file distributed with this work for information regarding copyright ownership.
 */

package alluxio.util.network;

import alluxio.network.ChannelType;
import alluxio.util.ThreadFactoryUtils;

import io.netty.channel.Channel;
import io.netty.channel.EventLoopGroup;
import io.netty.channel.ServerChannel;
import io.netty.channel.epoll.EpollEventLoopGroup;
import io.netty.channel.epoll.EpollServerSocketChannel;
import io.netty.channel.epoll.EpollSocketChannel;
import io.netty.channel.nio.NioEventLoopGroup;
import io.netty.channel.socket.SocketChannel;
import io.netty.channel.socket.nio.NioServerSocketChannel;
import io.netty.channel.socket.nio.NioSocketChannel;

import java.util.concurrent.ThreadFactory;

import javax.annotation.concurrent.ThreadSafe;

/**
 * Utility methods for working with Netty.
 */
@ThreadSafe
public final class NettyUtils {
  private NettyUtils() {}

  /**
   * Creates a Netty {@link EventLoopGroup} based on {@link ChannelType}.
   *
   * @param type Selector for which form of low-level IO we should use
   * @param numThreads target number of threads
   * @param threadPrefix name pattern for each thread. should contain '%d' to distinguish between
   *        threads.
   * @param isDaemon if true, the {@link java.util.concurrent.ThreadFactory} will create daemon
   *        threads.
   * @return EventLoopGroup matching the ChannelType
   */
  public static EventLoopGroup createEventLoop(ChannelType type, int numThreads,
      String threadPrefix, boolean isDaemon) {
    ThreadFactory threadFactory = ThreadFactoryUtils.build(threadPrefix, isDaemon);

    switch (type) {
      case NIO:
        return new NioEventLoopGroup(numThreads, threadFactory);
      case EPOLL:
        return new EpollEventLoopGroup(numThreads, threadFactory);
      default:
        throw new IllegalArgumentException("Unknown io type: " + type);
    }
  }

  /**
   * Returns the correct {@link io.netty.channel.socket.ServerSocketChannel} class based on
   * {@link ChannelType}.
   *
   * @param type Selector for which form of low-level IO we should use
   * @return ServerSocketChannel matching the ChannelType
   */
  public static Class<? extends ServerChannel> getServerChannelClass(ChannelType type) {
    switch (type) {
      case NIO:
        return NioServerSocketChannel.class;
      case EPOLL:
        return EpollServerSocketChannel.class;
      default:
        throw new IllegalArgumentException("Unknown io type: " + type);
    }
  }

  /**
   * Returns the correct {@link SocketChannel} class based on {@link ChannelType}.
   *
   * @param type Selector for which form of low-level IO we should use
   * @return SocketChannel matching the ChannelType
   */
  public static Class<? extends SocketChannel> getClientChannelClass(ChannelType type) {
    switch (type) {
      case NIO:
        return NioSocketChannel.class;
      case EPOLL:
        return EpollSocketChannel.class;
      default:
        throw new IllegalArgumentException("Unknown io type: " + type);
    }
  }

  /**
   * Enables auto read for a netty channel.
   *
   * @param channel the netty channel
   */
  public static void enableAutoRead(Channel channel) {
    if (!channel.config().isAutoRead()) {
      channel.config().setAutoRead(true);
      channel.read();
    }
  }

  /**
<<<<<<< HEAD
   * Disables auto read for a netty channel
=======
   * Disables auto read for a netty channel.
>>>>>>> 3b105f56
   *
   * @param channel the netty channel
   */
  public static void disableAutoRead(Channel channel) {
    channel.config().setAutoRead(false);
  }
}<|MERGE_RESOLUTION|>--- conflicted
+++ resolved
@@ -109,11 +109,7 @@
   }
 
   /**
-<<<<<<< HEAD
-   * Disables auto read for a netty channel
-=======
    * Disables auto read for a netty channel.
->>>>>>> 3b105f56
    *
    * @param channel the netty channel
    */
