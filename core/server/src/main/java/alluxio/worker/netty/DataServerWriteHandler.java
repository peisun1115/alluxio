/*
 * The Alluxio Open Foundation licenses this work under the Apache License, version 2.0
 * (the "License"). You may not use this work except in compliance with the License, which is
 * available at www.apache.org/licenses/LICENSE-2.0
 *
 * This software is distributed on an "AS IS" basis, WITHOUT WARRANTIES OR CONDITIONS OF ANY KIND,
 * either express or implied, as more fully set forth in the License.
 *
 * See the NOTICE file distributed with this work for information regarding copyright ownership.
 */

package alluxio.worker.netty;

import alluxio.Configuration;
import alluxio.Constants;
import alluxio.PropertyKey;
import alluxio.network.protocol.RPCMessage;
import alluxio.network.protocol.RPCProtoMessage;
import alluxio.network.protocol.databuffer.DataBuffer;
import alluxio.proto.dataserver.Protocol;

import com.google.common.base.Preconditions;
import io.netty.buffer.ByteBuf;
import io.netty.channel.Channel;
import io.netty.channel.ChannelFuture;
import io.netty.channel.ChannelFutureListener;
import io.netty.channel.ChannelHandlerContext;
import io.netty.channel.ChannelInboundHandlerAdapter;
import io.netty.util.ReferenceCountUtil;
import org.slf4j.Logger;
import org.slf4j.LoggerFactory;

import java.io.Closeable;
import java.io.IOException;
import java.util.LinkedList;
import java.util.Queue;
import java.util.concurrent.ExecutorService;
import java.util.concurrent.locks.ReentrantLock;

import javax.annotation.concurrent.GuardedBy;
import javax.annotation.concurrent.NotThreadSafe;

/**
 * This class handles {@link alluxio.proto.dataserver.Protocol.WriteRequest}s.
 *
 * Protocol: Check {@link alluxio.client.block.stream.NettyPacketWriter} for more information.
 * 1. The netty channel handler streams packets from the channel and buffers them. The netty
 *    reader is paused if the buffer is full by turning off the auto read, and is resumed when
 *    the buffer is not full.
 * 2. The {@link PacketWriter} polls packets from the buffer and writes to the block worker. The
 *    writer becomes inactive if there is nothing on the buffer to free up the executor. It is
 *    resumed when the buffer becomes non-empty.
 * 3. When an error occurs, the channel is closed. All the buffered packets are released when the
 *    channel is deregistered.
 */
@NotThreadSafe
public abstract class DataServerWriteHandler extends ChannelInboundHandlerAdapter {
  private static final Logger LOG = LoggerFactory.getLogger(Constants.LOGGER_TYPE);

  private static final int MAX_PACKETS_IN_FLIGHT =
      Configuration.getInt(PropertyKey.WORKER_NETWORK_NETTY_WRITER_BUFFER_SIZE_PACKETS);

  /** The executor service to run the {@link PacketWriter}s. */
  private final ExecutorService mPacketWriterExecutor;

  private ReentrantLock mLock = new ReentrantLock();
  /** The buffer for packets read from the channel. */
  @GuardedBy("mLock")
  private Queue<ByteBuf> mPackets = new LinkedList<>();
  /** Set to true if the packet writer is active. */
  @GuardedBy("mLock")
  private boolean mPacketWriterActive = false;

  protected volatile WriteRequestInternal mRequest = null;

  protected abstract class WriteRequestInternal implements Closeable {
    // This ID can either be block ID or temp UFS file ID.
    public long mId = -1;
    public long mSessionId = -1;
  }

  /**
   * The next pos to queue to the buffer. Updated by the packet reader. Mostly used to validate
   * the validity of the request.
   */
  private volatile long mPosToQueue = 0;
  /**
   * The next pos to write to the block worker. Updated by the packet writer.
   */
  protected volatile long mPosToWrite = 0;

  /**
   * Creates an instance of {@link DataServerWriteHandler}.
   *
   * @param executorService the executor service to run {@link PacketWriter}s
   */
  public DataServerWriteHandler(ExecutorService executorService) {
    mPacketWriterExecutor = executorService;
  }

  @Override
  public void channelRead(ChannelHandlerContext ctx, Object object) throws Exception {
    if (!acceptMessage(object)) {
      ctx.fireChannelRead(object);
      return;
    }

    LOG.info("PEIS: DataServerWriterHandler#channelRead msg received {}.", object);

    RPCProtoMessage msg = (RPCProtoMessage) object;
    initializeRequest(msg);

    // Validate msg and return error if invalid. Init variables if necessary.
    String error = validateRequest(msg);
    if (!error.isEmpty()) {
      replyError(ctx.channel(), Protocol.Status.Code.INVALID_ARGUMENT, error, null);
      return;
    }

    mLock.lock();
    try {
      DataBuffer dataBuffer = msg.getPayloadDataBuffer();
      ByteBuf buf;
      if (dataBuffer == null) {
        LOG.info("PEIS: DataServerWriterHandler#channelRead final msg received {}.", object);
        buf = ctx.alloc().buffer(0, 0);
      } else {
        Preconditions.checkState(dataBuffer.getLength() > 0);
        assert dataBuffer.getNettyOutput() instanceof ByteBuf;
        buf = (ByteBuf) dataBuffer.getNettyOutput();
      }
      if (buf.refCnt() > 1) {
        Preconditions
            .checkState(buf.refCnt() == 1, "Data buffer has incorrect ref count {}.", buf.refCnt());
      }
      mPosToQueue += buf.readableBytes();
      mPackets.offer(buf);
      if (!mPacketWriterActive) {
        mPacketWriterExecutor.submit(new PacketWriter(ctx));
        mPacketWriterActive = true;
      }
      if (tooManyPacketsInFlight()) {
        ctx.channel().config().setAutoRead(false);
        LOG.info("{} autoread is turned off.", ctx.channel());
      }
    } catch (Throwable e) {
      LOG.error("Failed to parse buffer.", e);
      throw e;
    } finally {
      mLock.unlock();
    }
  }

  @Override
  public void exceptionCaught(ChannelHandlerContext ctx, Throwable cause) {
    LOG.error("Failed to write packet " + (mRequest == null ? -1 : mRequest.mId) + ".", cause);
    replyError(ctx.channel(), Protocol.Status.Code.INTERNAL, "", cause);
  }

  @Override
  public void channelUnregistered(ChannelHandlerContext ctx) {
    try {
      reset();
    } catch (IOException e) {
      LOG.warn("Failed to reset the write request inside channelUnregistered.");
    }
    ctx.fireChannelUnregistered();
  }

  /**
   * @return true if there are too many packets in flight
   */
  private boolean tooManyPacketsInFlight() {
    return mPackets.size() >= MAX_PACKETS_IN_FLIGHT;
  }

  /**
   * Validates the block write request.
   *
   * @param msg the block write request
   * @return empty string if the request valid
   */
  private String validateRequest(RPCProtoMessage msg) {
    Protocol.WriteRequest request = (Protocol.WriteRequest) msg.getMessage();
    if (request.getId() != mRequest.mId) {
      return "The Ids do not match.";
    }
    if (request.getOffset() != mPosToQueue) {
      return String
          .format("Offsets do not match [received: %d, expected: %d].", request.getOffset(),
              mPosToQueue);
    }
    return "";
  }

  /**
   * Writes an error block write response to the channel and closes the channel after that.
   *
   * @param channel the channel
   */
  private void replyError(Channel channel, Protocol.Status.Code code, String message, Throwable e) {
    channel.writeAndFlush(RPCProtoMessage.createResponse(code, message, e, null))
        .addListener(ChannelFutureListener.CLOSE);
  }

  /**
   * Writes a response to signify the success of the block write. Also resets the channel.
   *
   * @param channel the channel
   */
  private void replySuccess(Channel channel) {
    channel.writeAndFlush(RPCProtoMessage.createOkResponse(null))
        .addListeners(ChannelFutureListener.FIRE_EXCEPTION_ON_FAILURE, new ChannelFutureListener() {
          @Override
          public void operationComplete(ChannelFuture future) throws Exception {
            LOG.info("PEIS: DataServerWriteHandler reply success");
            reset();
          }
        });
    if (!channel.config().isAutoRead()) {
      channel.config().setAutoRead(true);
      LOG.info("{} autoread is turned on.", channel);
      channel.read();
    }
  }

  private void reset() throws IOException {
    if (mRequest != null) {
      mRequest.close();
      mRequest = null;
    }

    mPosToQueue = 0;
    mPosToWrite = 0;

    try {
      mLock.lock();
      for (ByteBuf buf : mPackets) {
        ReferenceCountUtil.release(buf);
      }
      mPacketWriterActive = false;
    } finally {
      mLock.unlock();
    }
  }

  /**
   * A runnable that polls from the packets queue and writes to the block worker.
   */
  private final class PacketWriter implements Runnable {
    private ChannelHandlerContext mCtx;

    /**
     * Creates an instance of {@link PacketWriter}.
     *
     * @param ctx the netty channel handler context
     */
    PacketWriter(ChannelHandlerContext ctx) {
      mCtx = ctx;
    }

    @Override
    public void run() {
      try {
<<<<<<< HEAD
        while (true) {
          ByteBuf buf;
          mLock.lock();
          try {
            buf = mPackets.poll();
            if (buf == null) {
              mPacketWriterActive = false;
              break;
            }
            if (!tooManyPacketsInFlight() && !mCtx.channel().config().isAutoRead()) {
              mCtx.channel().config().setAutoRead(true);
              LOG.info("{} autoread is turned on.", mCtx.channel());
              mCtx.read();
            }
          } finally {
            mLock.unlock();
=======
        runInternal();
      } catch (Throwable e) {
        LOG.error("Failed to run PacketWriter.", e);
        throw e;
      }
    }

    /**
     * The actual implementation of the runnable.
     */
    private void runInternal() {
      while (true) {
        ByteBuf buf;
        mLock.lock();
        try {
          buf = mPackets.poll();
          if (buf == null) {
            mPacketWriterActive = false;
            break;
          }
          if (!tooManyPacketsInFlight()) {
            mCtx.channel().config().setAutoRead(true);
            mCtx.read();
>>>>>>> 244183fb
          }

          try {
            // This is the last packet.
            if (buf.readableBytes() == 0) {
              replySuccess(mCtx.channel());
              break;
            }
            mPosToWrite += buf.readableBytes();
            incrementMetrics(buf.readableBytes());
            writeBuf(buf, mPosToWrite);
          } catch (Exception e) {
            LOG.error("Failed to write packet at {}.", mPosToWrite, e);
            mCtx.fireExceptionCaught(e);
            break;
          } finally {
            buf.release();
          }
<<<<<<< HEAD
=======
          mPosToWrite += buf.readableBytes();
          incrementMetrics(buf.readableBytes());
          writeBuf(buf, mPosToWrite);
        } catch (Exception e) {
          mCtx.fireExceptionCaught(e);
          break;
        } finally {
          buf.release();
>>>>>>> 244183fb
        }
      } catch (Throwable e) {
        LOG.error("Failed to run PacketWriter.", e);
      }
    }
  }

  /**
   * Checks whether this object should be processed by this handler.
   *
   * @param object the object
   * @return true if this object should be processed
   */
  protected boolean acceptMessage(Object object) {
    if (!(object instanceof RPCProtoMessage)) {
      return false;
    }
    RPCProtoMessage message = (RPCProtoMessage) object;
    return message.getType() == RPCMessage.Type.RPC_WRITE_REQUEST;
  }

  /**
   * Initializes the handler if necessary.
   *
   * @param msg the block write request
   * @throws Exception if it fails to initialize
   */
  protected void initializeRequest(RPCProtoMessage msg) throws Exception {
    if (mRequest == null) {
      mPosToQueue = 0;
      mPosToWrite = 0;
    }
  }

  /**
   * Writes the buffer.
   *
   * @param buf the buffer
   * @param pos the pos
   * @throws Exception if it fails to write the buffer
   */
  protected abstract void writeBuf(ByteBuf buf, long pos) throws Exception;

  /**
   * @param bytesWritten bytes written
   */
  protected abstract void incrementMetrics(long bytesWritten);
}<|MERGE_RESOLUTION|>--- conflicted
+++ resolved
@@ -105,8 +105,6 @@
       return;
     }
 
-    LOG.info("PEIS: DataServerWriterHandler#channelRead msg received {}.", object);
-
     RPCProtoMessage msg = (RPCProtoMessage) object;
     initializeRequest(msg);
 
@@ -122,17 +120,12 @@
       DataBuffer dataBuffer = msg.getPayloadDataBuffer();
       ByteBuf buf;
       if (dataBuffer == null) {
-        LOG.info("PEIS: DataServerWriterHandler#channelRead final msg received {}.", object);
         buf = ctx.alloc().buffer(0, 0);
       } else {
         Preconditions.checkState(dataBuffer.getLength() > 0);
         assert dataBuffer.getNettyOutput() instanceof ByteBuf;
         buf = (ByteBuf) dataBuffer.getNettyOutput();
       }
-      if (buf.refCnt() > 1) {
-        Preconditions
-            .checkState(buf.refCnt() == 1, "Data buffer has incorrect ref count {}.", buf.refCnt());
-      }
       mPosToQueue += buf.readableBytes();
       mPackets.offer(buf);
       if (!mPacketWriterActive) {
@@ -141,11 +134,7 @@
       }
       if (tooManyPacketsInFlight()) {
         ctx.channel().config().setAutoRead(false);
-        LOG.info("{} autoread is turned off.", ctx.channel());
-      }
-    } catch (Throwable e) {
-      LOG.error("Failed to parse buffer.", e);
-      throw e;
+      }
     } finally {
       mLock.unlock();
     }
@@ -153,7 +142,7 @@
 
   @Override
   public void exceptionCaught(ChannelHandlerContext ctx, Throwable cause) {
-    LOG.error("Failed to write packet " + (mRequest == null ? -1 : mRequest.mId) + ".", cause);
+    LOG.error("Failed to write block " + (mRequest == null ? -1 : mRequest.mId) + ".", cause);
     replyError(ctx.channel(), Protocol.Status.Code.INTERNAL, "", cause);
   }
 
@@ -213,15 +202,11 @@
         .addListeners(ChannelFutureListener.FIRE_EXCEPTION_ON_FAILURE, new ChannelFutureListener() {
           @Override
           public void operationComplete(ChannelFuture future) throws Exception {
-            LOG.info("PEIS: DataServerWriteHandler reply success");
             reset();
           }
         });
-    if (!channel.config().isAutoRead()) {
-      channel.config().setAutoRead(true);
-      LOG.info("{} autoread is turned on.", channel);
-      channel.read();
-    }
+    channel.config().setAutoRead(true);
+    channel.read();
   }
 
   private void reset() throws IOException {
@@ -262,24 +247,6 @@
     @Override
     public void run() {
       try {
-<<<<<<< HEAD
-        while (true) {
-          ByteBuf buf;
-          mLock.lock();
-          try {
-            buf = mPackets.poll();
-            if (buf == null) {
-              mPacketWriterActive = false;
-              break;
-            }
-            if (!tooManyPacketsInFlight() && !mCtx.channel().config().isAutoRead()) {
-              mCtx.channel().config().setAutoRead(true);
-              LOG.info("{} autoread is turned on.", mCtx.channel());
-              mCtx.read();
-            }
-          } finally {
-            mLock.unlock();
-=======
         runInternal();
       } catch (Throwable e) {
         LOG.error("Failed to run PacketWriter.", e);
@@ -303,27 +270,17 @@
           if (!tooManyPacketsInFlight()) {
             mCtx.channel().config().setAutoRead(true);
             mCtx.read();
->>>>>>> 244183fb
           }
-
-          try {
-            // This is the last packet.
-            if (buf.readableBytes() == 0) {
-              replySuccess(mCtx.channel());
-              break;
-            }
-            mPosToWrite += buf.readableBytes();
-            incrementMetrics(buf.readableBytes());
-            writeBuf(buf, mPosToWrite);
-          } catch (Exception e) {
-            LOG.error("Failed to write packet at {}.", mPosToWrite, e);
-            mCtx.fireExceptionCaught(e);
+        } finally {
+          mLock.unlock();
+        }
+
+        try {
+          // This is the last packet.
+          if (buf.readableBytes() == 0) {
+            replySuccess(mCtx.channel());
             break;
-          } finally {
-            buf.release();
           }
-<<<<<<< HEAD
-=======
           mPosToWrite += buf.readableBytes();
           incrementMetrics(buf.readableBytes());
           writeBuf(buf, mPosToWrite);
@@ -332,10 +289,7 @@
           break;
         } finally {
           buf.release();
->>>>>>> 244183fb
         }
-      } catch (Throwable e) {
-        LOG.error("Failed to run PacketWriter.", e);
       }
     }
   }
