/*
 * Licensed to the University of California, Berkeley under one or more contributor license
 * agreements. See the NOTICE file distributed with this work for additional information regarding
 * copyright ownership. The ASF licenses this file to You under the Apache License, Version 2.0 (the
 * "License"); you may not use this file except in compliance with the License. You may obtain a
 * copy of the License at
 *
 * http://www.apache.org/licenses/LICENSE-2.0
 *
 * Unless required by applicable law or agreed to in writing, software distributed under the License
 * is distributed on an "AS IS" BASIS, WITHOUT WARRANTIES OR CONDITIONS OF ANY KIND, either express
 * or implied. See the License for the specific language governing permissions and limitations under
 * the License.
 */

package tachyon.examples;

import java.io.IOException;
import java.nio.ByteBuffer;
import java.nio.ByteOrder;
import java.util.concurrent.Callable;

import org.slf4j.Logger;
import org.slf4j.LoggerFactory;

import tachyon.Constants;
import tachyon.TachyonURI;
import tachyon.Version;
import tachyon.client.ReadType;
import tachyon.client.TachyonFS;
import tachyon.client.TachyonFile;
import tachyon.client.TachyonStorageType;
import tachyon.client.UnderStorageType;
import tachyon.client.file.FileInStream;
import tachyon.client.file.FileOutStream;
import tachyon.client.table.RawColumn;
import tachyon.client.table.RawTable;
import tachyon.conf.TachyonConf;

public class BasicRawTableOperations implements Callable<Boolean> {
  private static final Logger LOG = LoggerFactory.getLogger(Constants.LOGGER_TYPE);

  private static final int COLS = 3;

  private final TachyonURI mMasterAddress;
  private final TachyonURI mTablePath;
<<<<<<< HEAD
  private final ReadType mReadType;
  private final WriteType mWriteType;
=======
>>>>>>> 90961872
  private final int mDataLength = 20;
  private final int mMetadataLength = 5;
  private long mId;

  public BasicRawTableOperations(TachyonURI masterAddress, TachyonURI tablePath,
      ReadType readType, WriteType writeType) {
    mMasterAddress = masterAddress;
    mTablePath = tablePath;
<<<<<<< HEAD
    mReadType = readType;
    mWriteType = writeType;
=======
>>>>>>> 90961872
  }

  @Override
  public Boolean call() throws Exception {
    TachyonFS tachyonClient = TachyonFS.get(mMasterAddress, new TachyonConf());
    createRawTable(tachyonClient);
    write(tachyonClient);
    return read(tachyonClient);
  }

  private void createRawTable(TachyonFS tachyonClient) throws IOException {
    ByteBuffer data = ByteBuffer.allocate(mMetadataLength * 4);
    data.order(ByteOrder.nativeOrder());
    for (int k = -mMetadataLength; k < 0; k ++) {
      data.putInt(k);
    }
    data.flip();
    mId = tachyonClient.createRawTable(mTablePath, 3, data);
  }

  private boolean read(TachyonFS tachyonClient) throws IOException {
    boolean pass = true;

    LOG.debug("Reading data...");
    RawTable rawTable = tachyonClient.getRawTable(mId);
    ByteBuffer metadata = rawTable.getMetadata();
    LOG.debug("Metadata: ");
    metadata.order(ByteOrder.nativeOrder());
    for (int k = -mMetadataLength; k < 0; k ++) {
      pass = pass && (metadata.getInt() == k);
    }

    for (int column = 0; column < COLS; column ++) {
      RawColumn rawColumn = rawTable.getRawColumn(column);
      TachyonFile tFile = rawColumn.getPartition(0);
      FileInStream is = tFile.getInStream(mReadType);
      ByteBuffer buf = ByteBuffer.allocate(mDataLength * 4);
      is.read(buf.array());
      buf.order(ByteOrder.nativeOrder());
      for (int k = 0; k < mDataLength; k ++) {
        pass = pass && (buf.getInt() == k);
      }
      is.close();
    }
    return pass;
  }

  private void write(TachyonFS tachyonClient) throws IOException {
    RawTable rawTable = tachyonClient.getRawTable(mTablePath);

    LOG.debug("Writing data...");
    for (int column = 0; column < COLS; column ++) {
      RawColumn rawColumn = rawTable.getRawColumn(column);
      if (!rawColumn.createPartition(0)) {
        throw new IOException("Failed to create partition in table " + mTablePath
            + " under column " + column);
      }

      ByteBuffer buf = ByteBuffer.allocate(mDataLength * 4);
      buf.order(ByteOrder.nativeOrder());
      for (int k = 0; k < mDataLength; k ++) {
        buf.putInt(k);
      }
      buf.flip();

      TachyonFile tFile = rawColumn.getPartition(0);
      FileOutStream os = tFile.getOutStream(mWriteType);
      os.write(buf.array());
      os.close();
    }
  }

  public static void main(String[] args) throws IllegalArgumentException {
    if (args.length != 4) {
      System.out.println("java -cp " + Version.TACHYON_JAR + " "
          + BasicRawTableOperations.class.getName() + " <master address> <file path> "
          + " <ReadType (CACHE_PROMOTE | CACHE | NO_CACHE)> <WriteType (MUST_CACHE | CACHE_THROUGH"
          + " | THROUGH)>");
      System.exit(-1);
    }
    Utils.runExample(new BasicRawTableOperations(new TachyonURI(args[0]), new TachyonURI(args[1]),
        ReadType.valueOf(args[2]), WriteType.valueOf(args[3])));
  }
}<|MERGE_RESOLUTION|>--- conflicted
+++ resolved
@@ -29,8 +29,7 @@
 import tachyon.client.ReadType;
 import tachyon.client.TachyonFS;
 import tachyon.client.TachyonFile;
-import tachyon.client.TachyonStorageType;
-import tachyon.client.UnderStorageType;
+import tachyon.client.WriteType;
 import tachyon.client.file.FileInStream;
 import tachyon.client.file.FileOutStream;
 import tachyon.client.table.RawColumn;
@@ -44,11 +43,8 @@
 
   private final TachyonURI mMasterAddress;
   private final TachyonURI mTablePath;
-<<<<<<< HEAD
   private final ReadType mReadType;
   private final WriteType mWriteType;
-=======
->>>>>>> 90961872
   private final int mDataLength = 20;
   private final int mMetadataLength = 5;
   private long mId;
@@ -57,11 +53,8 @@
       ReadType readType, WriteType writeType) {
     mMasterAddress = masterAddress;
     mTablePath = tablePath;
-<<<<<<< HEAD
     mReadType = readType;
     mWriteType = writeType;
-=======
->>>>>>> 90961872
   }
 
   @Override
