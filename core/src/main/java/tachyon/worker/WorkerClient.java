/*
 * Licensed to the University of California, Berkeley under one or more contributor license
 * agreements. See the NOTICE file distributed with this work for additional information regarding
 * copyright ownership. The ASF licenses this file to You under the Apache License, Version 2.0 (the
 * "License"); you may not use this file except in compliance with the License. You may obtain a
 * copy of the License at
 * 
 * http://www.apache.org/licenses/LICENSE-2.0
 * 
 * Unless required by applicable law or agreed to in writing, software distributed under the License
 * is distributed on an "AS IS" BASIS, WITHOUT WARRANTIES OR CONDITIONS OF ANY KIND, either express
 * or implied. See the License for the specific language governing permissions and limitations under
 * the License.
 */

package tachyon.worker;

import java.io.Closeable;
import java.io.IOException;
import java.net.InetSocketAddress;
import java.net.UnknownHostException;
import java.util.concurrent.ExecutorService;
import java.util.concurrent.Future;

import org.apache.thrift.TException;
import org.apache.thrift.protocol.TBinaryProtocol;
import org.apache.thrift.protocol.TProtocol;
import org.apache.thrift.transport.TFramedTransport;
import org.apache.thrift.transport.TSocket;
import org.apache.thrift.transport.TTransportException;
import org.slf4j.Logger;
import org.slf4j.LoggerFactory;

import tachyon.Constants;
import tachyon.HeartbeatExecutor;
import tachyon.HeartbeatThread;
import tachyon.conf.TachyonConf;
import tachyon.master.MasterClient;
import tachyon.thrift.BlockInfoException;
import tachyon.thrift.FailedToCheckpointException;
import tachyon.thrift.FileDoesNotExistException;
import tachyon.thrift.NetAddress;
import tachyon.thrift.NoWorkerException;
import tachyon.thrift.SuspectedFileSizeException;
import tachyon.thrift.TachyonException;
import tachyon.thrift.WorkerService;
import tachyon.util.NetworkUtils;

/**
 * The client talks to a worker server. It keeps sending keep alive message to the worker server.
 * 
 * Since WorkerService.Client is not thread safe, this class has to guarantee thread safe.
 */
public class WorkerClient implements Closeable {
  private static final Logger LOG = LoggerFactory.getLogger(Constants.LOGGER_TYPE);
  private final MasterClient mMasterClient;
  private static final int CONNECTION_RETRY_TIMES = 5;

  private WorkerService.Client mClient;
  private TProtocol mProtocol;
  private InetSocketAddress mWorkerAddress;
  private boolean mConnected = false;
  private boolean mIsLocal = false;
  private String mDataFolder = null;
  private final ExecutorService mExecutorService;
  private Future<?> mHeartbeat;

  private final TachyonConf mTachyonConf;

  /**
   * Create a WorkerClient, with a given MasterClient.
   * 
   * @param masterClient
   * @param executorService
   * @throws IOException
   */
  public WorkerClient(MasterClient masterClient, ExecutorService executorService, TachyonConf conf)
      throws IOException {
    mMasterClient = masterClient;
    mExecutorService = executorService;
<<<<<<< HEAD
    mTachyonConf = conf;
=======
>>>>>>> 2a67a67f
  }

  /**
   * Update the latest block access time on the worker.
   * 
   * @param blockId The id of the block
   * @throws IOException
   */
  public synchronized void accessBlock(long blockId) throws IOException {
    mustConnect();

    try {
      mClient.accessBlock(blockId);
    } catch (TException e) {
      LOG.error("TachyonClient accessLocalBlock(" + blockId + ") failed");
      mConnected = false;
      throw new IOException(e);
    }
  }

  /**
   * Notify the worker that the checkpoint file of the file has been added.
   * 
   * @param userId The user id of the client who send the notification
   * @param fileId The id of the checkpointed file
   * @throws IOException
   */
  public synchronized void addCheckpoint(long userId, int fileId) throws IOException {
    mustConnect();

    try {
      mClient.addCheckpoint(userId, fileId);
    } catch (FileDoesNotExistException e) {
      throw new IOException(e);
    } catch (SuspectedFileSizeException e) {
      throw new IOException(e);
    } catch (FailedToCheckpointException e) {
      throw new IOException(e);
    } catch (BlockInfoException e) {
      throw new IOException(e);
    } catch (TException e) {
      mConnected = false;
      throw new IOException(e);
    }
  }

  /**
   * Notify the worker to checkpoint the file asynchronously.
   * 
   * @param fid The id of the file
   * @return true if succeed, false otherwise
   * @throws IOException
   */
  public synchronized boolean asyncCheckpoint(int fid) throws IOException {
    mustConnect();

    try {
      return mClient.asyncCheckpoint(fid);
    } catch (TachyonException e) {
      throw new IOException(e);
    } catch (TException e) {
      mConnected = false;
      throw new IOException(e);
    }
  }

  /**
   * Notify the worker the block is cached.
   * 
   * @param blockId The id of the block
   * @throws IOException
   */
  public synchronized void cacheBlock(long blockId) throws IOException {
    mustConnect();

    try {
      mClient.cacheBlock(mMasterClient.getUserId(), blockId);
    } catch (FileDoesNotExistException e) {
      throw new IOException(e);
    } catch (BlockInfoException e) {
      throw new IOException(e);
    } catch (SuspectedFileSizeException e) {
      throw new IOException(e);
    } catch (TException e) {
      mConnected = false;
      throw new IOException(e);
    }
  }

  /**
   * Close the connection to worker. Shutdown the heartbeat thread.
   */
  @Override
  public synchronized void close() {
    if (mConnected) {
      try {
        mProtocol.getTransport().close();
      } finally {
        if (mHeartbeat != null) {
          mHeartbeat.cancel(true);
        }
      }
      mConnected = false;
    }
  }

  /**
   * Open the connection to the worker. And start the heartbeat thread.
   * 
   * @return true if succeed, false otherwise
   * @throws IOException
   */
  private synchronized boolean connect() throws IOException {
    if (!mConnected) {
      NetAddress workerNetAddress = null;
      try {
        String localHostName = NetworkUtils.getLocalHostName();
        LOG.info("Trying to get local worker host : " + localHostName);
        workerNetAddress = mMasterClient.user_getWorker(false, localHostName);
        mIsLocal = true;
      } catch (NoWorkerException e) {
        LOG.info(e.getMessage());
        workerNetAddress = null;
      } catch (UnknownHostException e) {
        LOG.info(e.getMessage());
        workerNetAddress = null;
      }

      if (workerNetAddress == null) {
        try {
          workerNetAddress = mMasterClient.user_getWorker(true, "");
        } catch (NoWorkerException e) {
          LOG.info("No worker running in the system: " + e.getMessage());
          mClient = null;
          return false;
        }
      }

      String host = NetworkUtils.getFqdnHost(workerNetAddress);
      int port = workerNetAddress.mPort;
      mWorkerAddress = new InetSocketAddress(host, port);
      LOG.info("Connecting " + (mIsLocal ? "local" : "remote") + " worker @ " + mWorkerAddress);

      mProtocol = new TBinaryProtocol(new TFramedTransport(new TSocket(host, port)));
      mClient = new WorkerService.Client(mProtocol);

      HeartbeatExecutor heartBeater =
          new WorkerClientHeartbeatExecutor(this, mMasterClient.getUserId());
      String threadName = "worker-heartbeat-" + mWorkerAddress;
      int interval = mTachyonConf.getInt(Constants.USER_HEARTBEAT_INTERVAL_MS,
          Constants.SECOND_MS);
      mHeartbeat =
          mExecutorService.submit(new HeartbeatThread(threadName, heartBeater, interval));

      try {
        mProtocol.getTransport().open();
      } catch (TTransportException e) {
        LOG.error(e.getMessage(), e);
        return false;
      }
      mConnected = true;
    }

    return mConnected;
  }

  /**
   * @return the address of the worker.
   */
  public synchronized InetSocketAddress getAddress() {
    return mWorkerAddress;
  }

  /**
   * @return The root local data folder of the worker
   * @throws IOException
   */
  public synchronized String getDataFolder() throws IOException {
    if (mDataFolder == null) {
      mustConnect();

      try {
        mDataFolder = mClient.getDataFolder();
      } catch (TException e) {
        mDataFolder = null;
        mConnected = false;
        throw new IOException(e);
      }
    }

    return mDataFolder;
  }

  /**
   * Get the local user temporary folder of the specified user.
   * 
   * @return The local user temporary folder of the specified user
   * @throws IOException
   */
  public synchronized String getUserTempFolder() throws IOException {
    mustConnect();

    try {
      return mClient.getUserTempFolder(mMasterClient.getUserId());
    } catch (TException e) {
      mConnected = false;
      throw new IOException(e);
    }
  }

  /**
   * Get the user temporary folder in the under file system of the specified user.
   * 
   * @return The user temporary folder in the under file system
   * @throws IOException
   */
  public synchronized String getUserUfsTempFolder() throws IOException {
    mustConnect();

    try {
      return mClient.getUserUfsTempFolder(mMasterClient.getUserId());
    } catch (TException e) {
      mConnected = false;
      throw new IOException(e);
    }
  }

  /**
   * @return true if it's connected to the worker, false otherwise.
   */
  public synchronized boolean isConnected() {
    return mConnected;
  }

  /**
   * @return true if the worker is local, false otherwise.
   */
  public synchronized boolean isLocal() {
    if (!isConnected()) {
      try {
        connect();
      } catch (IOException e) {
        LOG.error(e.getMessage(), e);
      }
    }

    return mIsLocal;
  }

  /**
   * Lock the block, therefore, the worker will lock evict the block from the memory untill it is
   * unlocked.
   * 
   * @param blockId The id of the block
   * @param userId The id of the user who wants to lock the block
   * @throws IOException
   */
  public synchronized void lockBlock(long blockId, long userId) throws IOException {
    mustConnect();

    try {
      mClient.lockBlock(blockId, userId);
    } catch (TException e) {
      mConnected = false;
      throw new IOException(e);
    }
  }

  /**
   * Connect to the worker.
   * 
   * @throws IOException
   */
  public synchronized void mustConnect() throws IOException {
    int tries = 0;
    while (tries ++ <= CONNECTION_RETRY_TIMES) {
      if (connect()) {
        return;
      }
    }
    throw new IOException("Failed to connect to the worker");
  }

  /**
   * Request space from the worker's memory
   * 
   * @param userId The id of the user who send the request
   * @param requestBytes The requested space size, in bytes
   * @return true if succeed, false otherwise
   * @throws IOException
   */
  public synchronized boolean requestSpace(long userId, long requestBytes) throws IOException {
    mustConnect();

    try {
      return mClient.requestSpace(userId, requestBytes);
    } catch (TException e) {
      mConnected = false;
      throw new IOException(e);
    }
  }

  /**
   * Return the space which has been requested
   * 
   * @param userId The id of the user who wants to return the space
   * @param returnSpaceBytes The returned space size, in bytes
   * @throws IOException
   */
  public synchronized void returnSpace(long userId, long returnSpaceBytes) throws IOException {
    mustConnect();

    try {
      mClient.returnSpace(userId, returnSpaceBytes);
    } catch (TException e) {
      mConnected = false;
      throw new IOException(e);
    }
  }

  /**
   * Unlock the block
   * 
   * @param blockId The id of the block
   * @param userId The id of the user who wants to unlock the block
   * @throws IOException
   */
  public synchronized void unlockBlock(long blockId, long userId) throws IOException {
    mustConnect();

    try {
      mClient.unlockBlock(blockId, userId);
    } catch (TException e) {
      mConnected = false;
      throw new IOException(e);
    }
  }

  /**
   * Users' heartbeat to the Worker.
   * 
   * @param userId The id of the user
   * @throws IOException
   */
  public synchronized void userHeartbeat(long userId) throws IOException {
    mustConnect();

    try {
      mClient.userHeartbeat(userId);
    } catch (TException e) {
      mConnected = false;
      throw new IOException(e);
    }
  }
}<|MERGE_RESOLUTION|>--- conflicted
+++ resolved
@@ -69,7 +69,7 @@
 
   /**
    * Create a WorkerClient, with a given MasterClient.
-   * 
+   *
    * @param masterClient
    * @param executorService
    * @throws IOException
@@ -78,10 +78,7 @@
       throws IOException {
     mMasterClient = masterClient;
     mExecutorService = executorService;
-<<<<<<< HEAD
     mTachyonConf = conf;
-=======
->>>>>>> 2a67a67f
   }
 
   /**
