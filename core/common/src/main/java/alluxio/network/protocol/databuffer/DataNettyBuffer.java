--- conflicted
+++ resolved
@@ -74,20 +74,12 @@
 
   @Override
   public void readBytes(byte[] dst, int dstIndex, int length) {
-<<<<<<< HEAD
-    throw new RuntimeException("DataNettyBuffer#readBytes is not implemented.");
-=======
     throw new UnsupportedOperationException("DataNettyBuffer#readBytes is not implemented.");
->>>>>>> 3c576a00
   }
 
   @Override
   public int readableBytes() {
-<<<<<<< HEAD
-    throw new RuntimeException("DataNettyBuffer#readBytes is not implemented.");
-=======
     throw new UnsupportedOperationException("DataNettyBuffer#readBytes is not implemented.");
->>>>>>> 3c576a00
   }
 
   /**
